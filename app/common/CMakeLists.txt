--- conflicted
+++ resolved
@@ -38,16 +38,12 @@
   common/functiontimer.h
   common/lerp.h
   common/memorypool.cpp
-<<<<<<< HEAD
   common/otioutils.h
-  common/qtutils.h
-=======
   common/memorypool.h
   common/ocioutils.cpp
   common/ocioutils.h
   common/oiioutils.cpp
   common/oiioutils.h
->>>>>>> 7dd9115e
   common/qtutils.cpp
   common/qtutils.h
   common/range.h
