/***

  Olive - Non-Linear Video Editor
  Copyright (C) 2022 Olive Team

  This program is free software: you can redistribute it and/or modify
  it under the terms of the GNU General Public License as published by
  the Free Software Foundation, either version 3 of the License, or
  (at your option) any later version.

  This program is distributed in the hope that it will be useful,
  but WITHOUT ANY WARRANTY; without even the implied warranty of
  MERCHANTABILITY or FITNESS FOR A PARTICULAR PURPOSE.  See the
  GNU General Public License for more details.

  You should have received a copy of the GNU General Public License
  along with this program.  If not, see <http://www.gnu.org/licenses/>.

***/

#ifndef QTVERSIONABSTRACTION_H
#define QTVERSIONABSTRACTION_H

#include <QComboBox>
#include <QDateTime>
#include <QFileInfo>
#include <QFontMetrics>
#include <QFrame>
#include <QMessageBox>

namespace olive {

class QtUtils {
public:
  /**
   * @brief Retrieves the width of a string according to certain QFontMetrics
   *
   * QFontMetrics::width() has been deprecatd in favor of QFontMetrics::horizontalAdvance(), but the
   * latter was only introduced in 5.11+. This function wraps the latter for 5.11+ and the former for
   * earlier.
   */
  static int QFontMetricsWidth(QFontMetrics fm, const QString& s);

  static QFrame* CreateHorizontalLine();

  static QFrame* CreateVerticalLine();

  static int MsgBox(QWidget *parent, QMessageBox::Icon icon, const QString& title, const QString& message, QMessageBox::StandardButtons buttons = QMessageBox::Ok);

  static QDateTime GetCreationDate(const QFileInfo &info);

  static QString GetFormattedDateTime(const QDateTime &dt);

  static QStringList WordWrapString(const QString &s, const QFontMetrics &fm, int bounding_width);

<<<<<<< HEAD
  static Qt::KeyboardModifiers FlipControlAndShiftModifiers(Qt::KeyboardModifiers e);
=======
  static void SetComboBoxData(QComboBox *cb, int data);

  template <typename T>
  static T *GetParentOfType(const QObject *child)
  {
    QObject *t = child->parent();

    while (t) {
      if (T *p = dynamic_cast<T*>(t)) {
        return p;
      }
      t = t->parent();
    }

    return nullptr;
  }
>>>>>>> b169ad92

};

}

#endif // QTVERSIONABSTRACTION_H<|MERGE_RESOLUTION|>--- conflicted
+++ resolved
@@ -53,9 +53,8 @@
 
   static QStringList WordWrapString(const QString &s, const QFontMetrics &fm, int bounding_width);
 
-<<<<<<< HEAD
   static Qt::KeyboardModifiers FlipControlAndShiftModifiers(Qt::KeyboardModifiers e);
-=======
+
   static void SetComboBoxData(QComboBox *cb, int data);
 
   template <typename T>
@@ -72,7 +71,6 @@
 
     return nullptr;
   }
->>>>>>> b169ad92
 
 };
 
