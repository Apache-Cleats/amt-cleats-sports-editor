--- conflicted
+++ resolved
@@ -414,7 +414,6 @@
   SetInputName(kMaintainAudioPitchInput, tr("Maintain Audio Pitch"));
 }
 
-<<<<<<< HEAD
 void ClipBlock::AddCachePassthroughFrom(ClipBlock *other)
 {
   if (auto tc = this->video_frame_cache()) {
@@ -445,11 +444,11 @@
 void ClipBlock::ConnectedToPreviewEvent()
 {
   RequestInvalidatedFromConnected();
-=======
+}
+
 TimeRange ClipBlock::media_range() const
 {
   return InputTimeAdjustment(kBufferIn, -1, range());
->>>>>>> 8ff3544c
 }
 
 }