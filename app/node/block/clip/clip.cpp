/***

  Olive - Non-Linear Video Editor
  Copyright (C) 2022 Olive Team

  This program is free software: you can redistribute it and/or modify
  it under the terms of the GNU General Public License as published by
  the Free Software Foundation, either version 3 of the License, or
  (at your option) any later version.

  This program is distributed in the hope that it will be useful,
  but WITHOUT ANY WARRANTY; without even the implied warranty of
  MERCHANTABILITY or FITNESS FOR A PARTICULAR PURPOSE.  See the
  GNU General Public License for more details.

  You should have received a copy of the GNU General Public License
  along with this program.  If not, see <http://www.gnu.org/licenses/>.

***/

#include "clip.h"

#include "node/output/track/track.h"
#include "node/output/viewer/viewer.h"
#include "widget/slider/floatslider.h"
#include "widget/slider/rationalslider.h"

namespace olive {

#define super Block

const QString ClipBlock::kBufferIn = QStringLiteral("buffer_in");
const QString ClipBlock::kMediaInInput = QStringLiteral("media_in_in");
const QString ClipBlock::kSpeedInput = QStringLiteral("speed_in");
const QString ClipBlock::kReverseInput = QStringLiteral("reverse_in");
const QString ClipBlock::kMaintainAudioPitchInput = QStringLiteral("maintain_audio_pitch_in");
<<<<<<< HEAD
const QString ClipBlock::kAutoCacheInput = QStringLiteral("autocache_in");
=======
const QString ClipBlock::kLoopModeInput = QStringLiteral("loop_in");
>>>>>>> b169ad92

ClipBlock::ClipBlock() :
  in_transition_(nullptr),
  out_transition_(nullptr),
  connected_viewer_(nullptr)
{
  AddInput(kMediaInInput, NodeValue::kRational, InputFlags(kInputFlagNotConnectable | kInputFlagNotKeyframable));
  SetInputProperty(kMediaInInput, QStringLiteral("view"), RationalSlider::kTime);
  SetInputProperty(kMediaInInput, QStringLiteral("viewlock"), true);

  AddInput(kSpeedInput, NodeValue::kFloat, 1.0, InputFlags(kInputFlagNotConnectable | kInputFlagNotKeyframable));
  SetInputProperty(kSpeedInput, QStringLiteral("view"), FloatSlider::kPercentage);
  SetInputProperty(kSpeedInput, QStringLiteral("min"), 0.0);

  AddInput(kReverseInput, NodeValue::kBoolean, false, InputFlags(kInputFlagNotConnectable | kInputFlagNotKeyframable));

  AddInput(kMaintainAudioPitchInput, NodeValue::kBoolean, false, InputFlags(kInputFlagNotConnectable | kInputFlagNotKeyframable));

  AddInput(kAutoCacheInput, NodeValue::kBoolean, false, InputFlags(kInputFlagNotConnectable | kInputFlagNotKeyframable));

  PrependInput(kBufferIn, NodeValue::kNone, InputFlags(kInputFlagNotKeyframable));
  //SetValueHintForInput(kBufferIn, ValueHint(NodeValue::kBuffer));

  SetEffectInput(kBufferIn);

  AddInput(kLoopModeInput, NodeValue::kCombo, 0, InputFlags(kInputFlagNotConnectable | kInputFlagNotKeyframable));
}

QString ClipBlock::Name() const
{
  if (track()) {
    if (track()->type() == Track::kVideo) {
      return tr("Video Clip");
    } else if (track()->type() == Track::kAudio) {
      return tr("Audio Clip");
    }
  }

  return tr("Clip");
}

QString ClipBlock::id() const
{
  return QStringLiteral("org.olivevideoeditor.Olive.clip");
}

QString ClipBlock::Description() const
{
  return tr("A time-based node that represents a media source.");
}

void ClipBlock::set_length_and_media_out(const rational &length)
{
  if (length == this->length()) {
    return;
  }

  if (reverse()) {
    // Calculate media_in adjustment
    rational proposed_media_in = SequenceToMediaTime(this->length() - length, kSTMIgnoreReverse | kSTMIgnoreLoop);
    set_media_in(proposed_media_in);
  }

  super::set_length_and_media_out(length);
}

void ClipBlock::set_length_and_media_in(const rational &length)
{
  if (length == this->length()) {
    return;
  }

  if (!reverse()) {
    // Calculate media_in adjustment
<<<<<<< HEAD
    rational proposed_media_in = SequenceToMediaTime(this->length() - length, false, true);
    set_media_in(proposed_media_in);
=======
    waveform_.TrimIn(SequenceToMediaTime(this->length() - length, kSTMIgnoreSpeed | kSTMIgnoreLoop) - media_in());

    set_media_in(SequenceToMediaTime(this->length() - length, kSTMIgnoreLoop));
  } else {
    // Trim waveform out point
    waveform_.TrimIn(this->length() - length);
>>>>>>> b169ad92
  }

  super::set_length_and_media_in(length);
}

rational ClipBlock::media_in() const
{
  return GetStandardValue(kMediaInInput).value<rational>();
}

void ClipBlock::set_media_in(const rational &media_in)
{
  SetStandardValue(kMediaInInput, QVariant::fromValue(media_in));
}

<<<<<<< HEAD
void ClipBlock::SetAutocache(bool e)
{
  SetStandardValue(kAutoCacheInput, e);
}

rational ClipBlock::SequenceToMediaTime(const rational &sequence_time, bool ignore_reverse, bool ignore_speed) const
=======
rational ClipBlock::SequenceToMediaTime(const rational &sequence_time, uint64_t flags) const
>>>>>>> b169ad92
{
  // These constants are not considered "values" per se, so we don't modify them
  if (sequence_time == RATIONAL_MIN || sequence_time == RATIONAL_MAX) {
    return sequence_time;
  }

  rational media_time = sequence_time;

  if (reverse() && !(flags & kSTMIgnoreReverse)) {
    media_time = length() - media_time;
  }

  if (!(flags & kSTMIgnoreSpeed)) {
    double speed_value = speed();
    if (qIsNull(speed_value)) {
      // Effectively holds the frame at the in point
      media_time = 0;
    } else if (!qFuzzyCompare(speed_value, 1.0)) {
      // Multiply time
      media_time = rational::fromDouble(media_time.toDouble() * speed_value);
    }
  }

  media_time += media_in();

  /*if (!(flags & kSTMIgnoreLoop)
      && this->loop_mode() != kLoopModeOff
      && connected_viewer_
      && !connected_viewer_->GetLength().isNull()
      && (media_time < 0 || media_time >= connected_viewer_->GetLength())) {
    if (loop_mode() == kLoopModeLoop) {
      while (media_time < 0) {
        media_time += connected_viewer_->GetLength();
      }
      while (media_time >= connected_viewer_->GetLength()) {
        media_time -= connected_viewer_->GetLength();
      }
    } else if (loop_mode() == kLoopModeClamp) {
      media_time = std::clamp(media_time, rational(0), connected_viewer_->GetLength()-connected_viewer_->GetVideoParams().frame_rate_as_time_base());
    }
  }*/

  return media_time;
}

rational ClipBlock::MediaToSequenceTime(const rational &media_time) const
{
  // These constants are not considered "values" per se, so we don't modify them
  if (media_time == RATIONAL_MIN || media_time == RATIONAL_MAX) {
    return media_time;
  }

  rational sequence_time = media_time - media_in();

  double speed_value = speed();
  if (qIsNull(speed_value)) {
    // I don't know what to return here yet...
    sequence_time = rational::NaN;
  } else if (!qFuzzyCompare(speed_value, 1.0)) {
    // Divide time
    sequence_time = rational::fromDouble(sequence_time.toDouble() / speed_value);
  }

  if (reverse()) {
    sequence_time = length() - sequence_time;
  }

  return sequence_time;
}

void ClipBlock::RequestRangeFromConnected(const TimeRange &range)
{
  Track::Type type = GetTrackType();

  if (type == Track::kVideo || type == Track::kAudio) {
    if (Node *connected = GetConnectedOutput(kBufferIn)) {
      TimeRange max_range = InputTimeAdjustment(kBufferIn, -1, TimeRange(0, length()));
      if (type == Track::kVideo) {
        // Handle thumbnails
        RequestRangeForCache(connected->thumbnail_cache(), max_range, range, true, true);

        // Handle video cache
        RequestRangeForCache(connected->video_frame_cache(), max_range, range, true, IsAutocaching());
      } else if (type == Track::kAudio) {
        // Handle waveforms
        RequestRangeForCache(connected->waveform_cache(), max_range, range, true, true);

        // Handle audio cache
        RequestRangeForCache(connected->audio_playback_cache(), max_range, range, true, IsAutocaching());
      }
    }
  }
}

void ClipBlock::RequestInvalidatedFromConnected()
{
  Track::Type type = GetTrackType();

  if (type == Track::kVideo || type == Track::kAudio) {
    if (Node *connected = GetConnectedOutput(kBufferIn)) {
      TimeRange max_range = InputTimeAdjustment(kBufferIn, -1, TimeRange(0, length()));
      if (type == Track::kVideo) {
        // Handle thumbnails
        RequestInvalidatedForCache(connected->thumbnail_cache(), max_range);

        // Handle video cache
        if (IsAutocaching()) {
          RequestInvalidatedForCache(connected->video_frame_cache(), max_range);
        }
      } else if (type == Track::kAudio) {
        // Handle waveforms
        RequestInvalidatedForCache(connected->waveform_cache(), max_range);

        // Handle audio cache
        if (IsAutocaching()) {
          RequestInvalidatedForCache(connected->audio_playback_cache(), max_range);
        }
      }
    }
  }
}

void ClipBlock::RequestRangeForCache(PlaybackCache *cache, const TimeRange &max_range, const TimeRange &range, bool invalidate, bool request)
{
  TimeRange r = range.Intersected(max_range);

  if (invalidate) {
    cache->Invalidate(r);
  }

  if (request) {
    emit cache->Request(r);
  }
}

void ClipBlock::RequestInvalidatedForCache(PlaybackCache *cache, const TimeRange &max_range)
{
  TimeRangeList invalid = cache->GetInvalidatedRanges(max_range);

  for (const PlaybackCache::Passthrough &p : cache->GetPassthroughs()) {
    invalid.remove(p);
  }

  for (const TimeRange &r : invalid) {
    RequestRangeForCache(cache, max_range, r, false, true);
  }
}

void ClipBlock::InvalidateCache(const TimeRange& range, const QString& from, int element, InvalidateCacheOptions options)
{
  Q_UNUSED(element)

  // If signal is from texture input, transform all times from media time to sequence time
  if (from == kBufferIn) {
    // Render caches where necessary
    if (AreCachesEnabled()) {
      RequestRangeFromConnected(range);
    }

    // Adjust range from media time to sequence time
    TimeRange adj;
    double speed_value = speed();

    if (qIsNull(speed_value)) {
      // Handle 0 speed by invalidating the whole clip
      adj = TimeRange(RATIONAL_MIN, RATIONAL_MAX);
    } else {
      adj = TimeRange(MediaToSequenceTime(range.in()), MediaToSequenceTime(range.out()));
    }

    // Find connected viewer node
    auto viewers = FindInputNodesConnectedToInput<ViewerOutput>(NodeInput(this, kBufferIn));
    ViewerOutput *new_connected_viewer = viewers.isEmpty() ? nullptr : viewers.first();

    if (new_connected_viewer != connected_viewer_) {
      if (connected_viewer_) {
        disconnect(connected_viewer_->GetMarkers(), &TimelineMarkerList::MarkerAdded, this, &ClipBlock::PreviewChanged);
        disconnect(connected_viewer_->GetMarkers(), &TimelineMarkerList::MarkerRemoved, this, &ClipBlock::PreviewChanged);
        disconnect(connected_viewer_->GetMarkers(), &TimelineMarkerList::MarkerModified, this, &ClipBlock::PreviewChanged);
      }

      connected_viewer_ = new_connected_viewer;

      if (connected_viewer_) {
        connect(connected_viewer_->GetMarkers(), &TimelineMarkerList::MarkerAdded, this, &ClipBlock::PreviewChanged);
        connect(connected_viewer_->GetMarkers(), &TimelineMarkerList::MarkerRemoved, this, &ClipBlock::PreviewChanged);
        connect(connected_viewer_->GetMarkers(), &TimelineMarkerList::MarkerModified, this, &ClipBlock::PreviewChanged);
      }
    }

    super::InvalidateCache(adj, from, element, options);
  } else {
    // Otherwise, pass signal along normally
    super::InvalidateCache(range, from, element, options);
  }
}

void ClipBlock::LinkChangeEvent()
{
  block_links_.clear();

  foreach (Node* n, links()) {
    ClipBlock* b = dynamic_cast<ClipBlock*>(n);

    if (b) {
      block_links_.append(b);
    }
  }
}

void ClipBlock::InputConnectedEvent(const QString &input, int element, Node *output)
{
  super::InputConnectedEvent(input, element, output);

  if (input == kBufferIn) {
    connect(output->thumbnail_cache(), &FrameHashCache::Validated, this, &Block::PreviewChanged);
    connect(output->waveform_cache(), &AudioPlaybackCache::Validated, this, &Block::PreviewChanged);
    connect(output->video_frame_cache(), &FrameHashCache::Validated, this, &Block::PreviewChanged);
    connect(output->audio_playback_cache(), &AudioPlaybackCache::Validated, this, &Block::PreviewChanged);
  }
}

void ClipBlock::InputDisconnectedEvent(const QString &input, int element, Node *output)
{
  super::InputDisconnectedEvent(input, element, output);

  if (input == kBufferIn) {
    disconnect(output->thumbnail_cache(), &FrameHashCache::Validated, this, &Block::PreviewChanged);
    disconnect(output->waveform_cache(), &AudioPlaybackCache::Validated, this, &Block::PreviewChanged);
    disconnect(output->video_frame_cache(), &FrameHashCache::Validated, this, &Block::PreviewChanged);
    disconnect(output->audio_playback_cache(), &AudioPlaybackCache::Validated, this, &Block::PreviewChanged);
  }
}

void ClipBlock::InputValueChangedEvent(const QString &input, int element)
{
  super::InputValueChangedEvent(input, element);

  if (input == kAutoCacheInput) {
    if (IsAutocaching()) {
      RequestInvalidatedFromConnected();
    } else {
      Track::Type type = GetTrackType();

      if (Node *connected = GetConnectedOutput(kBufferIn)) {
        if (type == Track::kVideo) {
          emit connected->video_frame_cache()->CancelAll();
        } else if (type == Track::kAudio) {
          emit connected->audio_playback_cache()->CancelAll();
        }
      }
    }
  }
}

TimeRange ClipBlock::InputTimeAdjustment(const QString& input, int element, const TimeRange& input_time) const
{
  Q_UNUSED(element)

  if (input == kBufferIn) {
    return TimeRange(SequenceToMediaTime(input_time.in()), SequenceToMediaTime(input_time.out()));
  }

  return super::InputTimeAdjustment(input, element, input_time);
}

TimeRange ClipBlock::OutputTimeAdjustment(const QString& input, int element, const TimeRange& input_time) const
{
  Q_UNUSED(element)

  if (input == kBufferIn) {
    return TimeRange(MediaToSequenceTime(input_time.in()), MediaToSequenceTime(input_time.out()));
  }

  return super::OutputTimeAdjustment(input, element, input_time);
}

void ClipBlock::Value(const NodeValueRow &value, const NodeGlobals &globals, NodeValueTable *table) const
{
  Q_UNUSED(globals)

  // We discard most values here except for the buffer we received
  NodeValue data = value[kBufferIn];

  table->Clear();
  if (data.type() != NodeValue::kNone) {
    table->Push(data);
  }
}

void ClipBlock::Retranslate()
{
  super::Retranslate();

  SetInputName(kBufferIn, tr("Buffer"));
  SetInputName(kMediaInInput, tr("Media In"));
  SetInputName(kSpeedInput, tr("Speed"));
  SetInputName(kReverseInput, tr("Reverse"));
  SetInputName(kMaintainAudioPitchInput, tr("Maintain Audio Pitch"));
  SetInputName(kLoopModeInput, tr("Loop"));
  SetComboBoxStrings(kLoopModeInput, {tr("None"), tr("Loop"), tr("Clamp")});
}

void ClipBlock::AddCachePassthroughFrom(ClipBlock *other)
{
  if (auto tc = this->video_frame_cache()) {
    if (auto oc = other->video_frame_cache()) {
      tc->SetPassthrough(oc);
    }
  }

  if (auto tc = this->audio_playback_cache()) {
    if (auto oc = other->audio_playback_cache()) {
      tc->SetPassthrough(oc);
    }
  }

  if (auto tc = this->thumbnails()) {
    if (auto oc = other->thumbnails()) {
      tc->SetPassthrough(oc);
    }
  }

  if (auto tc = this->waveform()) {
    if (auto oc = other->waveform()) {
      tc->SetPassthrough(oc);
    }
  }
}

void ClipBlock::ConnectedToPreviewEvent()
{
  RequestInvalidatedFromConnected();
}

TimeRange ClipBlock::media_range() const
{
  return InputTimeAdjustment(kBufferIn, -1, TimeRange(0, length()));
}

}<|MERGE_RESOLUTION|>--- conflicted
+++ resolved
@@ -34,11 +34,8 @@
 const QString ClipBlock::kSpeedInput = QStringLiteral("speed_in");
 const QString ClipBlock::kReverseInput = QStringLiteral("reverse_in");
 const QString ClipBlock::kMaintainAudioPitchInput = QStringLiteral("maintain_audio_pitch_in");
-<<<<<<< HEAD
 const QString ClipBlock::kAutoCacheInput = QStringLiteral("autocache_in");
-=======
 const QString ClipBlock::kLoopModeInput = QStringLiteral("loop_in");
->>>>>>> b169ad92
 
 ClipBlock::ClipBlock() :
   in_transition_(nullptr),
@@ -113,17 +110,7 @@
 
   if (!reverse()) {
     // Calculate media_in adjustment
-<<<<<<< HEAD
-    rational proposed_media_in = SequenceToMediaTime(this->length() - length, false, true);
-    set_media_in(proposed_media_in);
-=======
-    waveform_.TrimIn(SequenceToMediaTime(this->length() - length, kSTMIgnoreSpeed | kSTMIgnoreLoop) - media_in());
-
     set_media_in(SequenceToMediaTime(this->length() - length, kSTMIgnoreLoop));
-  } else {
-    // Trim waveform out point
-    waveform_.TrimIn(this->length() - length);
->>>>>>> b169ad92
   }
 
   super::set_length_and_media_in(length);
@@ -139,16 +126,12 @@
   SetStandardValue(kMediaInInput, QVariant::fromValue(media_in));
 }
 
-<<<<<<< HEAD
 void ClipBlock::SetAutocache(bool e)
 {
   SetStandardValue(kAutoCacheInput, e);
 }
 
-rational ClipBlock::SequenceToMediaTime(const rational &sequence_time, bool ignore_reverse, bool ignore_speed) const
-=======
 rational ClipBlock::SequenceToMediaTime(const rational &sequence_time, uint64_t flags) const
->>>>>>> b169ad92
 {
   // These constants are not considered "values" per se, so we don't modify them
   if (sequence_time == RATIONAL_MIN || sequence_time == RATIONAL_MAX) {
