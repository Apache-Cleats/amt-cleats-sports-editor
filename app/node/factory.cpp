--- conflicted
+++ resolved
@@ -29,11 +29,8 @@
 #include "block/subtitle/subtitle.h"
 #include "block/transition/crossdissolve/crossdissolvetransition.h"
 #include "block/transition/diptocolor/diptocolortransition.h"
-<<<<<<< HEAD
 #include "color/displaytransform/displaytransform.h"
-=======
 #include "distort/cornerpin/cornerpindistortnode.h"
->>>>>>> f75e91cf
 #include "distort/crop/cropdistortnode.h"
 #include "distort/flip/flipdistortnode.h"
 #include "distort/transform/transformdistortnode.h"
@@ -267,15 +264,12 @@
     return new FlipDistortNode();
   case kNoiseGenerator:
     return new NoiseGeneratorNode();
-<<<<<<< HEAD
-  case kDisplayTransform:
-    return new DisplayTransformNode();
-=======
   case kTimeOffsetNode:
     return new TimeOffsetNode();
   case kCornerPinDistort:
     return new CornerPinDistortNode();
->>>>>>> f75e91cf
+  case kDisplayTransform:
+    return new DisplayTransformNode();
 
   case kInternalNodeCount:
     break;
