/***

  Olive - Non-Linear Video Editor
  Copyright (C) 2022 Olive Team

  This program is free software: you can redistribute it and/or modify
  it under the terms of the GNU General Public License as published by
  the Free Software Foundation, either version 3 of the License, or
  (at your option) any later version.

  This program is distributed in the hope that it will be useful,
  but WITHOUT ANY WARRANTY; without even the implied warranty of
  MERCHANTABILITY or FITNESS FOR A PARTICULAR PURPOSE.  See the
  GNU General Public License for more details.

  You should have received a copy of the GNU General Public License
  along with this program.  If not, see <http://www.gnu.org/licenses/>.

***/

#ifndef NODEFACTORY_H
#define NODEFACTORY_H

#include <QList>

#include "node.h"
#include "widget/menu/menu.h"

namespace olive {

class NodeFactory
{
public:
  enum InternalID {
    kViewerOutput,
    kClipBlock,
    kGapBlock,
    kPolygonGenerator,
    kMatrixGenerator,
    kTransformDistort,
    kTrackOutput,
    kAudioVolume,
    kAudioPanning,
    kMath,
    kTime,
    kTrigonometry,
    kBlurFilter,
    kSolidGenerator,
    kMerge,
    kStrokeFilter,
    kTextGeneratorV1,
    kTextGeneratorV2,
    kTextGeneratorV3,
    kCrossDissolveTransition,
    kDipToColorTransition,
    kMosaicFilter,
    kCropDistort,
    kProjectFootage,
    kProjectFolder,
    kProjectSequence,
    kValueNode,
    kTimeRemapNode,
    kSubtitleBlock,
    kShapeGenerator,
    kColorDifferenceKeyKeying,
    kDespillKeying,
    kGroupNode,
    kOpacityEffect,
    kFlipDistort,
    kNoiseGenerator,
    kTimeOffsetNode,
    kCornerPinDistort,
    kDisplayTransform,
    kOCIOGradingTransformLinear,
    kChromaKey,
    kMaskDistort,
    kDropShadowFilter,
    kTimeFormat,
<<<<<<< HEAD
    kMulticamNode,
=======
    kWaveDistort,
    kRippleDistort,
    kTileDistort,
    kSwirlDistort,
>>>>>>> 00526fe9

    // Count value
    kInternalNodeCount
  };

  NodeFactory() = default;

  static void Initialize();

  static void Destroy();

  static Menu* CreateMenu(QWidget *parent, bool create_none_item = false, Node::CategoryID restrict_to = Node::kCategoryUnknown, uint64_t restrict_flags = 0);

  static Node* CreateFromMenuAction(QAction* action);

  static QString GetIDFromMenuAction(QAction* action);

  static QString GetNameFromID(const QString& id);

  static Node* CreateFromID(const QString& id);

  static Node* CreateFromFactoryIndex(const InternalID& id);

private:
  static QList<Node*> library_;

};

}

#endif // NODEFACTORY_H<|MERGE_RESOLUTION|>--- conflicted
+++ resolved
@@ -76,14 +76,11 @@
     kMaskDistort,
     kDropShadowFilter,
     kTimeFormat,
-<<<<<<< HEAD
-    kMulticamNode,
-=======
     kWaveDistort,
     kRippleDistort,
     kTileDistort,
     kSwirlDistort,
->>>>>>> 00526fe9
+    kMulticamNode,
 
     // Count value
     kInternalNodeCount
