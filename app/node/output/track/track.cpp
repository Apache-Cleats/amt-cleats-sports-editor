--- conflicted
+++ resolved
@@ -403,60 +403,6 @@
   return nullptr;
 }
 
-<<<<<<< HEAD
-=======
-Block *Track::BlockAtTime(const rational &time) const
-{
-  if (IsMuted() || time > track_length() || blocks_.isEmpty()) {
-    return nullptr;
-  }
-
-  // Use binary search to find block at time
-  Block* using_block = nullptr;
-
-  int low = 0;
-  int high = blocks_.size() - 1;
-  while (low <= high) {
-    int mid = low + (high - low) / 2;
-
-    Block* block = blocks_.at(mid);
-    if (block->in() <= time && block->out() > time) {
-      using_block = block;
-      break;
-    } else if (block->out() <= time) {
-      low = mid + 1;
-    } else {
-      high = mid - 1;
-    }
-  }
-
-  if (using_block && !using_block->is_enabled()) {
-    using_block = nullptr;
-  }
-
-  return using_block;
-}
-
-QVector<Block *> Track::BlocksAtTimeRange(const TimeRange &range) const
-{
-  QVector<Block*> list;
-
-  if (IsMuted()) {
-    return list;
-  }
-
-  foreach (Block* block, blocks_) {
-    if (block
-        && block->is_enabled()
-        && block->out() > range.in()
-        && block->in() < range.out()) {
-      list.append(block);
-    }
-  }
-
-  return list;
-}
-
 bool Track::IsRangeFree(const TimeRange &range) const
 {
   Block *b = NearestBlockBeforeOrAt(range.in());
@@ -484,7 +430,6 @@
   return true;
 }
 
->>>>>>> df97df63
 void Track::InvalidateCache(const TimeRange& range, const QString& from, int element, InvalidateCacheOptions options)
 {
   TimeRange limited;
