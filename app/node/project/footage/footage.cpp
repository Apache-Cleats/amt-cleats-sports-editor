/***

  Olive - Non-Linear Video Editor
  Copyright (C) 2022 Olive Team

  This program is free software: you can redistribute it and/or modify
  it under the terms of the GNU General Public License as published by
  the Free Software Foundation, either version 3 of the License, or
  (at your option) any later version.

  This program is distributed in the hope that it will be useful,
  but WITHOUT ANY WARRANTY; without even the implied warranty of
  MERCHANTABILITY or FITNESS FOR A PARTICULAR PURPOSE.  See the
  GNU General Public License for more details.

  You should have received a copy of the GNU General Public License
  along with this program.  If not, see <http://www.gnu.org/licenses/>.

***/

#include "footage.h"

#include <QApplication>
#include <QDir>
#include <QStandardPaths>

#include "codec/decoder.h"
#include "common/clamp.h"
#include "common/filefunctions.h"
#include "common/qtutils.h"
#include "common/xmlutils.h"
#include "config/config.h"
#include "core.h"
#include "render/job/footagejob.h"
#include "ui/icons/icons.h"

namespace olive {

const QString Footage::kFilenameInput = QStringLiteral("file_in");
const QString Footage::kLoopModeInput = QStringLiteral("loop_in");

#define super ViewerOutput

Footage::Footage(const QString &filename) :
  ViewerOutput(false, false),
  cancelled_(nullptr)
{
  SetCacheTextures(true);
  SetViewerVideoCacheEnabled(false);

  PrependInput(kLoopModeInput, NodeValue::kCombo, 0, InputFlags(kInputFlagNotConnectable | kInputFlagNotKeyframable));

  PrependInput(kFilenameInput, NodeValue::kFile, InputFlags(kInputFlagNotConnectable | kInputFlagNotKeyframable));

  Clear();

  set_filename(filename);

  QTimer *check_timer = new QTimer(this);
  check_timer->setInterval(5000);
  connect(check_timer, &QTimer::timeout, this, &Footage::CheckFootage);
  check_timer->start();
}

void Footage::Retranslate()
{
  super::Retranslate();

  SetInputName(kFilenameInput, tr("Filename"));
  SetInputName(kLoopModeInput, tr("Loop Mode"));
  SetComboBoxStrings(kLoopModeInput, {tr("None"), tr("Loop"), tr("Clamp")});
}

void Footage::InputValueChangedEvent(const QString &input, int element)
{
  if (input == kFilenameInput) {
    // Reset internal stream cache
    Clear();

    // Determine if file still exists
    QFileInfo info(filename());

    if (info.exists()) {
      // Grab timestamp
      set_timestamp(info.lastModified().toMSecsSinceEpoch());

      // Determine if we've already cached the metadata of this file
      QString meta_cache_file = QDir(QStandardPaths::writableLocation(QStandardPaths::CacheLocation)).filePath(FileFunctions::GetUniqueFileIdentifier(filename()));

      FootageDescription footage_info;

      // Try to load footage info from cache
      if (!QFileInfo::exists(meta_cache_file) || !footage_info.Load(meta_cache_file)) {

        // Probe and create cache
        QVector<DecoderPtr> decoder_list = Decoder::ReceiveListOfAllDecoders();

        foreach (DecoderPtr decoder, decoder_list) {
          footage_info = decoder->Probe(filename(), cancelled_);

          if (footage_info.IsValid()) {
            break;
          }
        }

        if (!footage_info.Save(meta_cache_file)) {
          qWarning() << "Failed to save stream cache, footage will have to be re-probed";
        }

      }

      if (footage_info.IsValid()) {
        decoder_ = footage_info.decoder();

        for (int i=0; i<footage_info.GetVideoStreams().size(); i++) {
          AddStream(Track::kVideo, QVariant::fromValue(footage_info.GetVideoStreams().at(i)));
        }

        for (int i=0; i<footage_info.GetAudioStreams().size(); i++) {
          AddStream(Track::kAudio, QVariant::fromValue(footage_info.GetAudioStreams().at(i)));
        }

        for (int i=0; i<footage_info.GetSubtitleStreams().size(); i++) {
          AddStream(Track::kSubtitle, QVariant::fromValue(footage_info.GetSubtitleStreams().at(i)));
        }

        SetValid();
      }

    } else {
      set_timestamp(0);
    }
  } else {
    super::InputValueChangedEvent(input, element);
  }
}

rational Footage::VerifyLengthInternal(Track::Type type) const
{
  if (type == Track::kVideo) {
    VideoParams first_stream = GetFirstEnabledVideoStream();

    if (first_stream.is_valid()) {
      return Timecode::timestamp_to_time(first_stream.duration(), first_stream.time_base());
    }
  } else if (type == Track::kAudio) {
    AudioParams first_stream = GetFirstEnabledAudioStream();

    if (first_stream.is_valid()) {
      return Timecode::timestamp_to_time(first_stream.duration(), first_stream.time_base());
    }
  } else if (type == Track::kSubtitle) {
    SubtitleParams first_stream = GetFirstEnabledSubtitleStream();

    if (first_stream.is_valid()) {
      return first_stream.duration();
    }
  }

  return 0;
}

QString Footage::GetColorspaceToUse(const VideoParams &params) const
{
  if (params.colorspace().isEmpty()) {
    return project()->color_manager()->GetDefaultInputColorSpace();
  } else {
    return params.colorspace();
  }
}

void Footage::Clear()
{
  // Clear all dynamically created inputs
  InputArrayResize(kVideoParamsInput, 0);
  InputArrayResize(kAudioParamsInput, 0);
  InputArrayResize(kSubtitleParamsInput, 0);

  // Clear decoder link
  decoder_.clear();

  // Reset ready state
  valid_ = false;
}

void Footage::SetValid()
{
  valid_ = true;
}

Footage::LoopMode Footage::loop_mode() const
{
  return static_cast<LoopMode>(GetStandardValue(kLoopModeInput).toInt());
}

QString Footage::filename() const
{
  return GetStandardValue(kFilenameInput).toString();
}

void Footage::set_filename(const QString &s)
{
  SetStandardValue(kFilenameInput, s);
}

const qint64 &Footage::timestamp() const
{
  return timestamp_;
}

void Footage::set_timestamp(const qint64 &t)
{
  timestamp_ = t;
}

int Footage::GetStreamIndex(Track::Type type, int index) const
{
  switch (type) {
  case Track::kVideo:
    return GetVideoParams(index).stream_index();
  case Track::kAudio:
    return GetAudioParams(index).stream_index();
  case Track::kSubtitle:
    return GetSubtitleParams(index).stream_index();
  case Track::kNone:
  case Track::kCount:
    break;
  }

  return -1;
}

Track::Reference Footage::GetReferenceFromRealIndex(int real_index) const
{
  // Check video streams
  for (int i=0; i<GetVideoStreamCount(); i++) {
    if (GetVideoParams(i).stream_index() == real_index) {
      return Track::Reference(Track::kVideo, i);
    }
  }

  for (int i=0; i<GetAudioStreamCount(); i++) {
    if (GetAudioParams(i).stream_index() == real_index) {
      return Track::Reference(Track::kAudio, i);
    }
  }

  for (int i=0; i<GetSubtitleStreamCount(); i++) {
    if (GetSubtitleParams(i).stream_index() == real_index) {
      return Track::Reference(Track::kSubtitle, i);
    }
  }

  return Track::Reference();
}

const QString &Footage::decoder() const
{
  return decoder_;
}

QIcon Footage::icon() const
{
  if (valid_ && GetTotalStreamCount()) {
    // Prioritize video > audio > image
    VideoParams s = GetFirstEnabledVideoStream();

    if (s.is_valid() && s.video_type() != VideoParams::kVideoTypeStill) {
      return icon::Video;
    } else if (HasEnabledAudioStreams()) {
      return icon::Audio;
    } else if (s.is_valid() && s.video_type() == VideoParams::kVideoTypeStill) {
      return icon::Image;
    } else if (HasEnabledSubtitleStreams()) {
      return icon::Subtitles;
    }
  }

  return icon::Error;
}

QString Footage::DescribeVideoStream(const VideoParams &params)
{
  if (params.video_type() == VideoParams::kVideoTypeStill) {
    return tr("%1: Image - %2x%3").arg(QString::number(params.stream_index()),
                                       QString::number(params.width()),
                                       QString::number(params.height()));
  } else {
    return tr("%1: Video - %2x%3").arg(QString::number(params.stream_index()),
                                       QString::number(params.width()),
                                       QString::number(params.height()));
  }
}

QString Footage::DescribeAudioStream(const AudioParams &params)
{
  return tr("%1: Audio - %n Channel(s), %2Hz", nullptr, params.channel_count())
    .arg(QString::number(params.stream_index()),
         QString::number(params.sample_rate()));
}

<<<<<<< HEAD
=======
QString Footage::DescribeSubtitleStream(const SubtitleParams &params)
{
  return tr("%1: Subtitle")
    .arg(QString::number(params.stream_index()));
}

void Footage::Hash(QCryptographicHash &hash, const NodeGlobals &globals, const VideoParams &video_params) const
{
  super::Hash(hash, globals, video_params);

  // Footage last modified date
  hash.addData(QString::number(timestamp()).toUtf8());

  for (int i=0; i<GetVideoStreamCount(); i++) {
    VideoParams params = GetVideoParams(i);

    // Current color config and space
    hash.addData(project()->color_manager()->GetConfigFilename().toUtf8());
    hash.addData(GetColorspaceToUse(params).toUtf8());

    // Alpha associated setting
    hash.addData(QString::number(params.premultiplied_alpha()).toUtf8());

    // Pixel aspect ratio
    hash.addData(reinterpret_cast<const char*>(&params.pixel_aspect_ratio()), sizeof(params.pixel_aspect_ratio()));

    // Footage timestamp
    if (params.video_type() != VideoParams::kVideoTypeStill) {
      rational adjusted_time = AdjustTimeByLoopMode(globals.time().in(), loop_mode(), GetLength(), params.video_type(), params.frame_rate_as_time_base());

      if (!adjusted_time.isNaN()) {
        int64_t video_ts = Timecode::time_to_timestamp(adjusted_time, params.time_base());

        // Add timestamp in units of the video stream's timebase
        hash.addData(reinterpret_cast<const char*>(&video_ts), sizeof(video_ts));
      }

      // Add start time - used for both image sequences and video streams
      auto start_time = params.start_time();
      hash.addData(reinterpret_cast<const char*>(&start_time), sizeof(start_time));
    }
  }
}

>>>>>>> 7ab3350c
void Footage::Value(const NodeValueRow &value, const NodeGlobals &globals, NodeValueTable *table) const
{
  Q_UNUSED(globals)

  // Pop filename from table
  QString file = value[kFilenameInput].toString();

  LoopMode loop_mode = static_cast<LoopMode>(value[kLoopModeInput].toInt());

  // If the file exists and the reference is valid, push a footage job to the renderer
  if (QFileInfo(file).exists()) {
    // Push length
    table->Push(NodeValue::kRational, QVariant::fromValue(GetLength()), this, false, QStringLiteral("length"));

    // Push each stream as a footage job
    for (int i=0; i<GetTotalStreamCount(); i++) {
      Track::Reference ref = GetReferenceFromRealIndex(i);
      FootageJob job(decoder_, filename(), ref.type(), GetLength(), loop_mode);

      NodeValue::Type type;

      if (ref.type() == Track::kVideo) {
        VideoParams vp = GetVideoParams(ref.index());

        // Ensure the colorspace is valid and not empty
        vp.set_colorspace(GetColorspaceToUse(vp));

        job.set_video_params(vp);

        type = NodeValue::kTexture;
      } else {
        AudioParams ap = GetAudioParams(ref.index());
        job.set_audio_params(ap);
        job.set_cache_path(project()->cache_path());

        type = NodeValue::kSamples;
      }

      table->Push(type, QVariant::fromValue(job), this, false, ref.ToString());
    }
  }
}

QString Footage::GetStreamTypeName(Track::Type type)
{
  switch (type) {
  case Track::kVideo:
    return tr("Video");
  case Track::kAudio:
    return tr("Audio");
  case Track::kSubtitle:
    return tr("Subtitle");
  case Track::kNone:
  case Track::kCount:
    break;
  }

  return tr("Unknown");
}

Node *Footage::GetConnectedTextureOutput()
{
  if (GetVideoStreamCount() > 0) {
    return this;
  } else {
    return nullptr;
  }
}

Node *Footage::GetConnectedSampleOutput()
{
  if (GetAudioStreamCount() > 0) {
    return this;
  } else {
    return nullptr;
  }
}

bool TimeIsOutOfBounds(const rational& time, const rational& length)
{
  return time < 0 || time >= length;
}

rational Footage::AdjustTimeByLoopMode(rational time, Footage::LoopMode loop_mode, const rational &length, VideoParams::Type type, const rational& timebase)
{
  if (type == VideoParams::kVideoTypeStill) {
    // No looping for still images
    return 0;
  }

  if (TimeIsOutOfBounds(time, length)) {
    switch (loop_mode) {
    case kLoopModeOff:
      // Return no time to indicate no frame should be shown here
      time = rational::NaN;
      break;
    case kLoopModeClamp:
      // Clamp footage time to length
      time = clamp(time, rational(0), length - timebase);
      break;
    case kLoopModeLoop:
      // Loop footage time around job length
      do {
        if (time >= length) {
          time -= length;
        } else {
          time += length;
        }
      } while (TimeIsOutOfBounds(time, length));
    }
  }

  return time;
}

qint64 Footage::creation_time() const
{
  QFileInfo info(filename());

  if (info.exists()) {
    return QtUtils::GetCreationDate(info).toSecsSinceEpoch();
  }

  return 0;
}

qint64 Footage::mod_time() const
{
  QFileInfo info(filename());

  if (info.exists()) {
    return info.lastModified().toSecsSinceEpoch();
  }

  return 0;
}

void Footage::UpdateTooltip()
{
  if (valid_) {
    QString tip = tr("Filename: %1").arg(filename());

    int vp_sz = GetVideoStreamCount();
    for (int i=0; i<vp_sz; i++) {
      VideoParams p = GetVideoParams(i);

      if (p.enabled()) {
        tip.append("\n");
        tip.append(DescribeVideoStream(p));
      }
    }

    int ap_sz = GetAudioStreamCount();
    for (int i=0; i<ap_sz; i++) {
      AudioParams p = GetAudioParams(i);

      if (p.enabled()) {
        tip.append("\n");
        tip.append(DescribeAudioStream(p));
      }
    }

    int sp_sz = GetSubtitleStreamCount();
    for (int i=0; i<sp_sz; i++) {
      SubtitleParams p = GetSubtitleParams(i);

      if (p.enabled()) {
        tip.append("\n");
        tip.append(DescribeSubtitleStream(p));
      }
    }

    SetToolTip(tip);
  } else {
    SetToolTip(tr("Invalid"));
  }
}

void Footage::CheckFootage()
{
  // Don't check files if not the active window
  if (qApp->activeWindow()) {
    QString fn = filename();

    if (!fn.isEmpty()) {
      QFileInfo info(fn);

      qint64 current_file_timestamp = info.lastModified().toMSecsSinceEpoch();

      if (current_file_timestamp != timestamp()) {
        // File has changed!
        set_timestamp(current_file_timestamp);
        InvalidateAll(kFilenameInput);
      }
    }
  }
}

}<|MERGE_RESOLUTION|>--- conflicted
+++ resolved
@@ -299,53 +299,12 @@
          QString::number(params.sample_rate()));
 }
 
-<<<<<<< HEAD
-=======
 QString Footage::DescribeSubtitleStream(const SubtitleParams &params)
 {
   return tr("%1: Subtitle")
     .arg(QString::number(params.stream_index()));
 }
 
-void Footage::Hash(QCryptographicHash &hash, const NodeGlobals &globals, const VideoParams &video_params) const
-{
-  super::Hash(hash, globals, video_params);
-
-  // Footage last modified date
-  hash.addData(QString::number(timestamp()).toUtf8());
-
-  for (int i=0; i<GetVideoStreamCount(); i++) {
-    VideoParams params = GetVideoParams(i);
-
-    // Current color config and space
-    hash.addData(project()->color_manager()->GetConfigFilename().toUtf8());
-    hash.addData(GetColorspaceToUse(params).toUtf8());
-
-    // Alpha associated setting
-    hash.addData(QString::number(params.premultiplied_alpha()).toUtf8());
-
-    // Pixel aspect ratio
-    hash.addData(reinterpret_cast<const char*>(&params.pixel_aspect_ratio()), sizeof(params.pixel_aspect_ratio()));
-
-    // Footage timestamp
-    if (params.video_type() != VideoParams::kVideoTypeStill) {
-      rational adjusted_time = AdjustTimeByLoopMode(globals.time().in(), loop_mode(), GetLength(), params.video_type(), params.frame_rate_as_time_base());
-
-      if (!adjusted_time.isNaN()) {
-        int64_t video_ts = Timecode::time_to_timestamp(adjusted_time, params.time_base());
-
-        // Add timestamp in units of the video stream's timebase
-        hash.addData(reinterpret_cast<const char*>(&video_ts), sizeof(video_ts));
-      }
-
-      // Add start time - used for both image sequences and video streams
-      auto start_time = params.start_time();
-      hash.addData(reinterpret_cast<const char*>(&start_time), sizeof(start_time));
-    }
-  }
-}
-
->>>>>>> 7ab3350c
 void Footage::Value(const NodeValueRow &value, const NodeGlobals &globals, NodeValueTable *table) const
 {
   Q_UNUSED(globals)
