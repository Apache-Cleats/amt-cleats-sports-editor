/***

  Olive - Non-Linear Video Editor
  Copyright (C) 2022 Olive Team

  This program is free software: you can redistribute it and/or modify
  it under the terms of the GNU General Public License as published by
  the Free Software Foundation, either version 3 of the License, or
  (at your option) any later version.

  This program is distributed in the hope that it will be useful,
  but WITHOUT ANY WARRANTY; without even the implied warranty of
  MERCHANTABILITY or FITNESS FOR A PARTICULAR PURPOSE.  See the
  GNU General Public License for more details.

  You should have received a copy of the GNU General Public License
  along with this program.  If not, see <http://www.gnu.org/licenses/>.

***/

#include "serializer220403.h"

#include "config/config.h"
#include "node/factory.h"
#include "node/group/group.h"

namespace olive {

ProjectSerializer220403::LoadData ProjectSerializer220403::Load(Project *project, QXmlStreamReader *reader, void *reserved) const
{
  QMap<quintptr, QMap<QString, QString> > properties;
  QMap<quintptr, QMap<quintptr, Node::Position> > positions;
  XMLNodeData xml_node_data;

  LoadData load_data;

  while (XMLReadNextStartElement(reader)) {
    if (reader->name() == QStringLiteral("layout")) {

      // Since the main window's functions have to occur in the GUI thread (and we're likely
      // loading in a secondary thread), we load all necessary data into a separate struct so we
      // can continue loading and queue it with the main window so it can handle the data
      // appropriately in its own thread.

      project->SetLayoutInfo(MainWindowLayoutInfo::fromXml(reader, xml_node_data.node_ptrs));

    } else if (reader->name() == QStringLiteral("uuid")) {

      project->SetUuid(QUuid::fromString(reader->readElementText()));

    } else if (reader->name() == QStringLiteral("nodes")) {

      while (XMLReadNextStartElement(reader)) {
        if (reader->name() == QStringLiteral("node")) {
          bool is_root = false;
          bool is_cm = false;
          bool is_settings = false;
          QString id;

          {
            XMLAttributeLoop(reader, attr) {
              if (attr.name() == QStringLiteral("id")) {
                id = attr.value().toString();
              } else if (attr.name() == QStringLiteral("root") && attr.value() == QStringLiteral("1")) {
                is_root = true;
              } else if (attr.name() == QStringLiteral("cm") && attr.value() == QStringLiteral("1")) {
                is_cm = true;
              } else if (attr.name() == QStringLiteral("settings") && attr.value() == QStringLiteral("1")) {
                is_settings = true;
              }
            }
          }

          if (id.isEmpty()) {
            qWarning() << "Failed to load node with empty ID";
            reader->skipCurrentElement();
          } else {
            Node* node;

            if (is_root) {
              node = project->root();
            } else if (is_cm) {
              node = project->color_manager();
            } else if (is_settings) {
              node = project->settings();
            } else {
              node = NodeFactory::CreateFromID(id);
            }

            if (!node) {
              qWarning() << "Failed to find node with ID" << id;
              reader->skipCurrentElement();
            } else {
              // Disable cache while node is being loaded (we'll re-enable it later)
              node->SetCachesEnabled(false);

              LoadNode(node, xml_node_data, reader);

              node->setParent(project);
            }
          }
        } else {
          reader->skipCurrentElement();
        }
      }

    } else if (reader->name() == QStringLiteral("keyframes")) {

      while (XMLReadNextStartElement(reader)) {
        if (reader->name() == QStringLiteral("node")) {
          QString node_id;
          XMLAttributeLoop(reader, attr) {
            if (attr.name() == QStringLiteral("id")) {
              node_id = attr.value().toString();
              break;
            }
          }

          Node *n = nullptr;
          if (!node_id.isEmpty()) {
            n = NodeFactory::CreateFromID(node_id);
          }

          if (!n) {
            reader->skipCurrentElement();
          } else {
            while (XMLReadNextStartElement(reader)) {
              if (reader->name() == QStringLiteral("input")) {
                QString input_id;
                XMLAttributeLoop(reader, attr) {
                  if (attr.name() == QStringLiteral("id")) {
                    input_id = attr.value().toString();
                    break;
                  }
                }

                if (input_id.isEmpty()) {
                  reader->skipCurrentElement();
                } else {
                  while (XMLReadNextStartElement(reader)) {
                    if (reader->name() == QStringLiteral("element")) {
                      QString element_id;
                      XMLAttributeLoop(reader, attr) {
                        if (attr.name() == QStringLiteral("id")) {
                          element_id = attr.value().toString();
                          break;
                        }
                      }

                      if (element_id.isEmpty()) {
                        reader->skipCurrentElement();
                      } else {
                        while (XMLReadNextStartElement(reader)) {
                          if (reader->name() == QStringLiteral("track")) {
                            QString track_id;
                            XMLAttributeLoop(reader, attr) {
                              if (attr.name() == QStringLiteral("id")) {
                                track_id = attr.value().toString();
                                break;
                              }
                            }

                            if (track_id.isEmpty()) {
                              reader->skipCurrentElement();
                            } else {
                              while (XMLReadNextStartElement(reader)) {
                                if (reader->name() == QStringLiteral("key")) {
                                  NodeKeyframe *key = new NodeKeyframe();
                                  key->set_input(input_id);
                                  key->set_element(element_id.toInt());
                                  key->set_track(track_id.toInt());

                                  LoadKeyframe(reader, key, n->GetInputDataType(input_id));

                                  load_data.keyframes[node_id].append(key);
                                } else {
                                  reader->skipCurrentElement();
                                }
                              }
                            }
                          } else {
                            reader->skipCurrentElement();
                          }
                        }
                      }
                    } else {
                      reader->skipCurrentElement();
                    }
                  }
                }
              } else {
                reader->skipCurrentElement();
              }
            }
          }

          delete n;
        } else {
          reader->skipCurrentElement();
        }
      }

    } else if (reader->name() == QStringLiteral("markers")) {

      while (XMLReadNextStartElement(reader)) {
        if (reader->name() == QStringLiteral("marker")) {
          TimelineMarker *marker = new TimelineMarker();
          LoadMarker(reader, marker);
          load_data.markers.push_back(marker);
        } else {
          reader->skipCurrentElement();
        }
      }

    } else if (reader->name() == QStringLiteral("positions")) {

      while (XMLReadNextStartElement(reader)) {

        if (reader->name() == QStringLiteral("context")) {

          quintptr context_ptr = 0;
          XMLAttributeLoop(reader, attr) {
            if (attr.name() == QStringLiteral("ptr")) {
              context_ptr = attr.value().toULongLong();
              break;
            }
          }

          if (context_ptr) {
            while (XMLReadNextStartElement(reader)) {
              if (reader->name() == QStringLiteral("node")) {
                quintptr node_ptr;
                Node::Position node_pos;

                if (LoadPosition(reader, &node_ptr, &node_pos)) {
                  if (node_ptr) {
                    positions[context_ptr].insert(node_ptr, node_pos);
                  } else {
                    qWarning() << "Failed to find pointer for node position";
                    reader->skipCurrentElement();
                  }
                }
              } else {
                reader->skipCurrentElement();
              }
            }
          } else {
            qWarning() << "Attempted to load context with no pointer";
            reader->skipCurrentElement();
          }

        } else {

          reader->skipCurrentElement();

        }

      }


    } else if (reader->name() == QStringLiteral("properties")) {

      while (XMLReadNextStartElement(reader)) {
        if (reader->name() == QStringLiteral("node")) {
          quintptr ptr = 0;

          XMLAttributeLoop(reader, attr) {
            if (attr.name() == QStringLiteral("ptr")) {
              ptr = attr.value().toULongLong();

              // Only attribute we're looking for right now
              break;
            }
          }

          if (ptr) {
            QMap<QString, QString> properties_for_node;
            while (XMLReadNextStartElement(reader)) {
              properties_for_node.insert(reader->name().toString(), reader->readElementText());
            }
            properties.insert(ptr, properties_for_node);
          }
        } else {
          reader->skipCurrentElement();
        }
      }

    } else {

      // Skip this
      reader->skipCurrentElement();

    }
  }

  // Resolve positions
  for (auto it=positions.cbegin(); it!=positions.cend(); it++) {
    Node *ctx = xml_node_data.node_ptrs.value(it.key());
    if (ctx) {
      for (auto jt=it.value().cbegin(); jt!=it.value().cend(); jt++) {
        Node *n = xml_node_data.node_ptrs.value(jt.key());
        if (n) {
          ctx->SetNodePositionInContext(n, jt.value());
        }
      }
    }
  }

  // Make connections
  PostConnect(xml_node_data);

  // Resolve serialized properties (if any)
  for (auto it=properties.cbegin(); it!=properties.cend(); it++) {
    Node *node = xml_node_data.node_ptrs.value(it.key());
    if (node) {
      load_data.properties.insert(node, it.value());
    }
  }

  // Re-enable caches and resolve tracks
  for (Node *n : project->nodes()) {
    n->SetCachesEnabled(true);
<<<<<<< HEAD
=======

    // Clear duplicate label (to facilitate #2147)
    if (ClipBlock *c = dynamic_cast<ClipBlock*>(n)) {
      if (c->connected_viewer() && c->GetLabel() == c->connected_viewer()->GetLabel()) {
        c->SetLabel(QString());
      }
    }
  }

  return load_data;
}

void ProjectSerializer220403::Save(QXmlStreamWriter *writer, const SaveData &data, void *reserved) const
{
  if (!data.GetOnlySerializeMarkers().empty()) {

    WriteStartElement(writer, QStringLiteral("markers"));

    for (auto it=data.GetOnlySerializeMarkers().cbegin(); it!=data.GetOnlySerializeMarkers().cend(); it++) {
      TimelineMarker *marker = *it;

      WriteStartElement(writer, QStringLiteral("marker"));

      SaveMarker(writer, marker);

      WriteEndElement(writer); // marker
    }

    WriteEndElement(writer); // markers

  } else if (!data.GetOnlySerializeKeyframes().empty()) {

    WriteStartElement(writer, QStringLiteral("keyframes"));

    // Organize keyframes into node+input
    QHash<QString, QHash<QString, QMap<int, QMap<int, QVector<NodeKeyframe*> > > > > organized;

    for (auto it=data.GetOnlySerializeKeyframes().cbegin(); it!=data.GetOnlySerializeKeyframes().cend(); it++) {
      NodeKeyframe *key = *it;
      organized[key->parent()->id()][key->input()][key->element()][key->track()].append(key);
    }

    for (auto it=organized.cbegin(); it!=organized.cend(); it++) {
      WriteStartElement(writer, QStringLiteral("node"));

      writer->writeAttribute(QStringLiteral("id"), it.key());

      for (auto jt=it.value().cbegin(); jt!=it.value().cend(); jt++) {
        WriteStartElement(writer, QStringLiteral("input"));

        writer->writeAttribute(QStringLiteral("id"), jt.key());

        for (auto kt=jt.value().cbegin(); kt!=jt.value().cend(); kt++) {
          WriteStartElement(writer, QStringLiteral("element"));

          writer->writeAttribute(QStringLiteral("id"), QString::number(kt.key()));

          for (auto lt=kt.value().cbegin(); lt!=kt.value().cend(); lt++) {
            const QVector<NodeKeyframe *> &keys = lt.value();

            WriteStartElement(writer, QStringLiteral("track"));

            writer->writeAttribute(QStringLiteral("id"), QString::number(lt.key()));

            for (NodeKeyframe *key : keys) {
              WriteStartElement(writer, QStringLiteral("key"));
              SaveKeyframe(writer, key, key->parent()->GetInputDataType(key->input()));
              WriteEndElement(writer); // key
            }

            WriteEndElement(writer); // track
          }

          WriteEndElement(writer); // element
        }

        WriteEndElement(writer); // input
      }

      WriteEndElement(writer); // node;
    }

    WriteEndElement(writer); // keyframes

  } else if (Project *project = data.GetProject()) {

    writer->writeTextElement(QStringLiteral("uuid"), project->GetUuid().toString());

    WriteStartElement(writer, QStringLiteral("nodes"));

    const QVector<Node*> &using_node_list = (data.GetOnlySerializeNodes().isEmpty()) ? project->nodes() : data.GetOnlySerializeNodes();

    foreach (Node* node, using_node_list) {
      WriteStartElement(writer, QStringLiteral("node"));
>>>>>>> 3bc53cef

    if (Track *t = dynamic_cast<Track *>(n)) {
      for (int i = 0; i < t->InputArraySize(Track::kBlockInput); i++) {
        Block *b = static_cast<Block*>(t->GetConnectedOutput(Track::kBlockInput, i));
        if (!b->track()) {
          t->AppendBlock(b);
        }
      }
    }
  }

  return load_data;
}

void ProjectSerializer220403::LoadNode(Node *node, XMLNodeData &xml_node_data, QXmlStreamReader *reader) const
{
  while (XMLReadNextStartElement(reader)) {
    if (IsCancelled()) {
      return;
    }

    if (reader->name() == QStringLiteral("input")) {
      LoadInput(node, reader, xml_node_data);
    } else if (reader->name() == QStringLiteral("ptr")) {
      quintptr ptr = reader->readElementText().toULongLong();
      xml_node_data.node_ptrs.insert(ptr, node);
    } else if (reader->name() == QStringLiteral("label")) {
      node->SetLabel(reader->readElementText());
    } else if (reader->name() == QStringLiteral("uuid")) {
      xml_node_data.node_uuids.insert(node, QUuid::fromString(reader->readElementText()));
    } else if (reader->name() == QStringLiteral("color")) {
      node->SetOverrideColor(reader->readElementText().toInt());
    } else if (reader->name() == QStringLiteral("links")) {
      while (XMLReadNextStartElement(reader)) {
        if (reader->name() == QStringLiteral("link")) {
          xml_node_data.block_links.append({node, reader->readElementText().toULongLong()});
        } else {
          reader->skipCurrentElement();
        }
      }
    } else if (reader->name() == QStringLiteral("custom")) {
      LoadNodeCustom(reader, node, xml_node_data);
    } else if (reader->name() == QStringLiteral("connections")) {
      // Load connections
      while (XMLReadNextStartElement(reader)) {
        if (reader->name() == QStringLiteral("connection")) {
          QString param_id;
          int ele = -1;

          XMLAttributeLoop(reader, attr) {
            if (attr.name() == QStringLiteral("element")) {
              ele = attr.value().toInt();
            } else if (attr.name() == QStringLiteral("input")) {
              param_id = attr.value().toString();
            }
          }

          QString output_node_id;

          while (XMLReadNextStartElement(reader)) {
            if (reader->name() == QStringLiteral("output")) {
              output_node_id = reader->readElementText();
            } else {
              reader->skipCurrentElement();
            }
          }

          xml_node_data.desired_connections.append({NodeInput(node, param_id, ele), output_node_id.toULongLong()});
        } else {
          reader->skipCurrentElement();
        }
      }
    } else if (reader->name() == QStringLiteral("hints")) {
      while (XMLReadNextStartElement(reader)) {
        if (reader->name() == QStringLiteral("hint")) {
          QString input;
          int element = -1;

          XMLAttributeLoop(reader, attr) {
            if (attr.name() == QStringLiteral("input")) {
              input = attr.value().toString();
            } else if (attr.name() == QStringLiteral("element")) {
              element = attr.value().toInt();
            }
          }

          Node::ValueHint vh;
          LoadValueHint(&vh, reader);
          node->SetValueHintForInput(input, vh, element);
        } else {
          reader->skipCurrentElement();
        }
      }
    } else if (reader->name() == QStringLiteral("caches")) {
      while (XMLReadNextStartElement(reader)) {
        if (reader->name() == QStringLiteral("audio")) {
          node->audio_playback_cache()->SetUuid(QUuid::fromString(reader->readElementText()));
        } else if (reader->name() == QStringLiteral("video")) {
          node->video_frame_cache()->SetUuid(QUuid::fromString(reader->readElementText()));
        } else if (reader->name() == QStringLiteral("thumb")) {
          node->thumbnail_cache()->SetUuid(QUuid::fromString(reader->readElementText()));
        } else if (reader->name() == QStringLiteral("waveform")) {
          node->waveform_cache()->SetUuid(QUuid::fromString(reader->readElementText()));
        } else {
          reader->skipCurrentElement();
        }
      }
    } else {
      reader->skipCurrentElement();
    }
  }

  node->LoadFinishedEvent();
}

void ProjectSerializer220403::LoadInput(Node *node, QXmlStreamReader *reader, XMLNodeData &xml_node_data) const
{
  if (dynamic_cast<NodeGroup*>(node)) {
    // Ignore input of group
    reader->skipCurrentElement();
    return;
  }

  QString param_id;

  XMLAttributeLoop(reader, attr) {
    if (attr.name() == QStringLiteral("id")) {
      param_id = attr.value().toString();

      break;
    }
  }

  if (param_id.isEmpty()) {
    qWarning() << "Failed to load parameter with missing ID";
    reader->skipCurrentElement();
    return;
  }

  if (!node->HasInputWithID(param_id)) {
    qWarning() << "Failed to load parameter that didn't exist:" << param_id;
    reader->skipCurrentElement();
    return;
  }

  while (XMLReadNextStartElement(reader)) {
    if (IsCancelled()) {
      return;
    }

    if (reader->name() == QStringLiteral("primary")) {
      // Load primary immediate
      LoadImmediate(reader, node, param_id, -1, xml_node_data);
    } else if (reader->name() == QStringLiteral("subelements")) {
      // Load subelements
      XMLAttributeLoop(reader, attr) {
        if (attr.name() == QStringLiteral("count")) {
          node->InputArrayResize(param_id, attr.value().toInt());
        }
      }

      int element_counter = 0;

      while (XMLReadNextStartElement(reader)) {
        if (reader->name() == QStringLiteral("element")) {
          LoadImmediate(reader, node, param_id, element_counter, xml_node_data);

          element_counter++;
        } else {
          reader->skipCurrentElement();
        }
      }
    } else {
      reader->skipCurrentElement();
    }
  }
}

void ProjectSerializer220403::LoadImmediate(QXmlStreamReader *reader, Node *node, const QString& input, int element, XMLNodeData &xml_node_data) const
{
  Q_UNUSED(xml_node_data)

  NodeValue::Type data_type = node->GetInputDataType(input);

  // HACK: SubtitleParams contain the actual subtitle data, so loading/replacing it will overwrite
  //       the valid subtitles. We hack around it by simply skipping loading subtitles, we'll see
  //       if this ends up being an issue in the future.
  if (data_type == NodeValue::kSubtitleParams) {
    reader->skipCurrentElement();
    return;
  }

  while (XMLReadNextStartElement(reader)) {
    if (reader->name() == QStringLiteral("standard")) {
      // Load standard value
      int val_index = 0;

      while (XMLReadNextStartElement(reader)) {
        if (IsCancelled()) {
          return;
        }

        if (reader->name() == QStringLiteral("track")) {
          QVariant value_on_track;

          if (data_type == NodeValue::kVideoParams) {
            VideoParams vp;
            vp.Load(reader);
            value_on_track = QVariant::fromValue(vp);
          } else if (data_type == NodeValue::kAudioParams) {
            AudioParams ap = TypeSerializer::LoadAudioParams(reader);
            value_on_track = QVariant::fromValue(ap);
          } else {
            QString value_text = reader->readElementText();

            if (!value_text.isEmpty()) {
              value_on_track = NodeValue::StringToValue(data_type, value_text, true);
            }
          }

          node->SetSplitStandardValueOnTrack(input, val_index, value_on_track, element);

          val_index++;
        } else {
          reader->skipCurrentElement();
        }
      }
    } else if (reader->name() == QStringLiteral("keyframing") && node->IsInputKeyframable(input)) {
      node->SetInputIsKeyframing(input, reader->readElementText().toInt(), element);
    } else if (reader->name() == QStringLiteral("keyframes")) {
      int track = 0;

      while (XMLReadNextStartElement(reader)) {
        if (IsCancelled()) {
          return;
        }

        if (reader->name() == QStringLiteral("track")) {
          while (XMLReadNextStartElement(reader)) {
            if (IsCancelled()) {
              return;
            }

            if (reader->name() == QStringLiteral("key")) {
              NodeKeyframe* key = new NodeKeyframe();
              key->set_input(input);
              key->set_element(element);
              key->set_track(track);

              LoadKeyframe(reader, key, data_type);
              key->setParent(node);
            } else {
              reader->skipCurrentElement();
            }
          }

          track++;
        } else {
          reader->skipCurrentElement();
        }
      }
    } else if (reader->name() == QStringLiteral("csinput")) {
      node->SetInputProperty(input, QStringLiteral("col_input"), reader->readElementText());
    } else if (reader->name() == QStringLiteral("csdisplay")) {
      node->SetInputProperty(input, QStringLiteral("col_display"), reader->readElementText());
    } else if (reader->name() == QStringLiteral("csview")) {
      node->SetInputProperty(input, QStringLiteral("col_view"), reader->readElementText());
    } else if (reader->name() == QStringLiteral("cslook")) {
      node->SetInputProperty(input, QStringLiteral("col_look"), reader->readElementText());
    } else {
      reader->skipCurrentElement();
    }
  }
}

void ProjectSerializer220403::LoadKeyframe(QXmlStreamReader *reader, NodeKeyframe *key, NodeValue::Type data_type) const
{
  QString key_input;
  QPointF key_in_handle;
  QPointF key_out_handle;

  XMLAttributeLoop(reader, attr) {
    if (IsCancelled()) {
      return;
    }

    if (attr.name() == QStringLiteral("input")) {
      key_input = attr.value().toString();
    } else if (attr.name() == QStringLiteral("time")) {
      key->set_time(rational::fromString(attr.value().toString().toStdString()));
    } else if (attr.name() == QStringLiteral("type")) {
      key->set_type_no_bezier_adj(static_cast<NodeKeyframe::Type>(attr.value().toInt()));
    } else if (attr.name() == QStringLiteral("inhandlex")) {
      key_in_handle.setX(attr.value().toDouble());
    } else if (attr.name() == QStringLiteral("inhandley")) {
      key_in_handle.setY(attr.value().toDouble());
    } else if (attr.name() == QStringLiteral("outhandlex")) {
      key_out_handle.setX(attr.value().toDouble());
    } else if (attr.name() == QStringLiteral("outhandley")) {
      key_out_handle.setY(attr.value().toDouble());
    }
  }

  key->set_value(NodeValue::StringToValue(data_type, reader->readElementText(), true));

  key->set_bezier_control_in(key_in_handle);
  key->set_bezier_control_out(key_out_handle);
}

bool ProjectSerializer220403::LoadPosition(QXmlStreamReader *reader, quintptr *node_ptr, Node::Position *pos) const
{
  bool got_node_ptr = false;
  bool got_pos_x = false;
  bool got_pos_y = false;

  XMLAttributeLoop(reader, attr) {
    if (attr.name() == QStringLiteral("ptr")) {
      *node_ptr = attr.value().toULongLong();
      got_node_ptr = true;
      break;
    }
  }

  while (XMLReadNextStartElement(reader)) {
    if (reader->name() == QStringLiteral("x")) {
      pos->position.setX(reader->readElementText().toDouble());
      got_pos_x = true;
    } else if (reader->name() == QStringLiteral("y")) {
      pos->position.setY(reader->readElementText().toDouble());
      got_pos_y = true;
    } else if (reader->name() == QStringLiteral("expanded")) {
      pos->expanded = reader->readElementText().toInt();
    } else {
      reader->skipCurrentElement();
    }
  }

  return got_node_ptr && got_pos_x && got_pos_y;
}

void ProjectSerializer220403::PostConnect(const XMLNodeData &xml_node_data) const
{
  foreach (const XMLNodeData::SerializedConnection& con, xml_node_data.desired_connections) {
    if (Node *out = xml_node_data.node_ptrs.value(con.output_node)) {
      Node::ConnectEdge(out, con.input);
    }
  }

  foreach (const XMLNodeData::BlockLink& l, xml_node_data.block_links) {
    Node *a = l.block;
    Node *b = xml_node_data.node_ptrs.value(l.link);

    Node::Link(a, b);
  }

  foreach (const XMLNodeData::GroupLink &l, xml_node_data.group_input_links) {
    if (Node *input_node = xml_node_data.node_ptrs.value(l.input_node)) {
      NodeInput resolved(input_node, l.input_id, l.input_element);

      l.group->AddInputPassthrough(resolved, l.passthrough_id);

      l.group->SetInputFlag(l.passthrough_id, InputFlag(l.custom_flags.value()));

      if (!l.custom_name.isEmpty()) {
        l.group->SetInputName(l.passthrough_id, l.custom_name);
      }

      l.group->SetInputDataType(l.passthrough_id, l.data_type);

      l.group->SetDefaultValue(l.passthrough_id, l.default_val);

      for (auto it=l.custom_properties.cbegin(); it!=l.custom_properties.cend(); it++) {
        l.group->SetInputProperty(l.passthrough_id, it.key(), it.value());
      }
    }
  }

  for (auto it=xml_node_data.group_output_links.cbegin(); it!=xml_node_data.group_output_links.cend(); it++) {
    if (Node *output_node = xml_node_data.node_ptrs.value(it.value())) {
      it.key()->SetOutputPassthrough(output_node);
    }
  }
}

void ProjectSerializer220403::LoadNodeCustom(QXmlStreamReader *reader, Node *node, XMLNodeData &xml_node_data) const
{
  // Viewer-based nodes
  if (ViewerOutput *viewer = dynamic_cast<ViewerOutput*>(node)) {

    Footage *footage = dynamic_cast<Footage*>(node);

    while (XMLReadNextStartElement(reader)) {
      if (reader->name() == QStringLiteral("points")) {
        LoadTimelinePoints(reader, viewer);
      } else if (reader->name() == QStringLiteral("timestamp") && footage) {
        footage->set_timestamp(reader->readElementText().toLongLong());
      } else {
        reader->skipCurrentElement();
      }
    }

  } else if (Track *track = dynamic_cast<Track*>(node)) {

    while (XMLReadNextStartElement(reader)) {
      if (reader->name() == QStringLiteral("height")) {
        track->SetTrackHeight(reader->readElementText().toDouble());
      } else {
        reader->skipCurrentElement();
      }
    }

  } else if (NodeGroup *group = dynamic_cast<NodeGroup*>(node)) {

    while (XMLReadNextStartElement(reader)) {
      if (reader->name() == QStringLiteral("inputpassthroughs")) {
        while (XMLReadNextStartElement(reader)) {
          if (reader->name() == QStringLiteral("inputpassthrough")) {
            XMLNodeData::GroupLink link;

            link.group = group;

            while (XMLReadNextStartElement(reader)) {
              if (reader->name() == QStringLiteral("node")) {
                link.input_node = reader->readElementText().toULongLong();
              } else if (reader->name() == QStringLiteral("input")) {
                link.input_id = reader->readElementText();
              } else if (reader->name() == QStringLiteral("element")) {
                link.input_element = reader->readElementText().toInt();
              } else if (reader->name() == QStringLiteral("id")) {
                link.passthrough_id = reader->readElementText();
              } else if (reader->name() == QStringLiteral("name")) {
                link.custom_name = reader->readElementText();
              } else if (reader->name() == QStringLiteral("flags")) {
                link.custom_flags = InputFlags(reader->readElementText().toULongLong());
              } else if (reader->name() == QStringLiteral("type")) {
                link.data_type = NodeValue::GetDataTypeFromName(reader->readElementText());
              } else if (reader->name() == QStringLiteral("default")) {
                link.default_val = NodeValue::StringToValue(link.data_type, reader->readElementText(), false);
              } else if (reader->name() == QStringLiteral("properties")) {
                while (XMLReadNextStartElement(reader)) {
                  if (reader->name() == QStringLiteral("property")) {
                    QString key;
                    QString value;

                    while (XMLReadNextStartElement(reader)) {
                      if (reader->name() == QStringLiteral("key")) {
                        key = reader->readElementText();
                      } else if (reader->name() == QStringLiteral("value")) {
                        value = reader->readElementText();
                      } else {
                        reader->skipCurrentElement();
                      }
                    }

                    if (!key.isEmpty()) {
                      link.custom_properties.insert(key, value);
                    }
                  } else {
                    reader->skipCurrentElement();
                  }
                }
              } else {
                reader->skipCurrentElement();
              }
            }

            xml_node_data.group_input_links.append(link);
          } else {
            reader->skipCurrentElement();
          }
        }
      } else if (reader->name() == QStringLiteral("outputpassthrough")) {
        xml_node_data.group_output_links.insert(group, reader->readElementText().toULongLong());
      } else {
        reader->skipCurrentElement();
      }
    }

  } else {
    reader->skipCurrentElement();
  }
}

void ProjectSerializer220403::LoadTimelinePoints(QXmlStreamReader *reader, ViewerOutput *viewer) const
{
  while (XMLReadNextStartElement(reader)) {
    if (reader->name() == QStringLiteral("markers")) {
      LoadMarkerList(reader, viewer->GetMarkers());
    } else if (reader->name() == QStringLiteral("workarea")) {
      LoadWorkArea(reader, viewer->GetWorkArea());
    } else {
      reader->skipCurrentElement();
    }
  }
}

void ProjectSerializer220403::LoadMarker(QXmlStreamReader *reader, TimelineMarker *marker) const
{
  rational in, out;

  XMLAttributeLoop(reader, attr) {
    if (attr.name() == QStringLiteral("name")) {
      marker->set_name(attr.value().toString());
    } else if (attr.name() == QStringLiteral("in")) {
      in = rational::fromString(attr.value().toString().toStdString());
    } else if (attr.name() == QStringLiteral("out")) {
      out = rational::fromString(attr.value().toString().toStdString());
    } else if (attr.name() == QStringLiteral("color")) {
      marker->set_color(attr.value().toInt());
    }
  }

  marker->set_time(TimeRange(in, out));

  // This element has no inner text, so just skip it
  reader->skipCurrentElement();
}

void ProjectSerializer220403::LoadWorkArea(QXmlStreamReader *reader, TimelineWorkArea *workarea) const
{
  rational range_in = workarea->in();
  rational range_out = workarea->out();

  XMLAttributeLoop(reader, attr) {
    if (attr.name() == QStringLiteral("enabled")) {
      workarea->set_enabled(attr.value() != QStringLiteral("0"));
    } else if (attr.name() == QStringLiteral("in")) {
      range_in = rational::fromString(attr.value().toString().toStdString());
    } else if (attr.name() == QStringLiteral("out")) {
      range_out = rational::fromString(attr.value().toString().toStdString());
    }
  }

  TimeRange loaded_workarea(range_in, range_out);

  if (loaded_workarea != workarea->range()) {
    workarea->set_range(loaded_workarea);
  }

  reader->skipCurrentElement();
}

void ProjectSerializer220403::LoadMarkerList(QXmlStreamReader *reader, TimelineMarkerList *markers) const
{
  while (XMLReadNextStartElement(reader)) {
    if (reader->name() == QStringLiteral("marker")) {
      TimelineMarker *marker = new TimelineMarker(markers);
      LoadMarker(reader, marker);
    } else {
      reader->skipCurrentElement();
    }
  }
}

void ProjectSerializer220403::LoadValueHint(Node::ValueHint *hint, QXmlStreamReader *reader) const
{
  QVector<NodeValue::Type> types;

  while (XMLReadNextStartElement(reader)) {
    if (reader->name() == QStringLiteral("types")) {
      while (XMLReadNextStartElement(reader)) {
        if (reader->name() == QStringLiteral("type")) {
          types.append(static_cast<NodeValue::Type>(reader->readElementText().toInt()));
        } else {
          reader->skipCurrentElement();
        }
      }
    } else if (reader->name() == QStringLiteral("index")) {
      hint->set_index(reader->readElementText().toInt());
    } else if (reader->name() == QStringLiteral("tag")) {
      hint->set_tag(reader->readElementText());
    } else {
      reader->skipCurrentElement();
    }
  }

  hint->set_type(types);
}

}<|MERGE_RESOLUTION|>--- conflicted
+++ resolved
@@ -320,103 +320,6 @@
   // Re-enable caches and resolve tracks
   for (Node *n : project->nodes()) {
     n->SetCachesEnabled(true);
-<<<<<<< HEAD
-=======
-
-    // Clear duplicate label (to facilitate #2147)
-    if (ClipBlock *c = dynamic_cast<ClipBlock*>(n)) {
-      if (c->connected_viewer() && c->GetLabel() == c->connected_viewer()->GetLabel()) {
-        c->SetLabel(QString());
-      }
-    }
-  }
-
-  return load_data;
-}
-
-void ProjectSerializer220403::Save(QXmlStreamWriter *writer, const SaveData &data, void *reserved) const
-{
-  if (!data.GetOnlySerializeMarkers().empty()) {
-
-    WriteStartElement(writer, QStringLiteral("markers"));
-
-    for (auto it=data.GetOnlySerializeMarkers().cbegin(); it!=data.GetOnlySerializeMarkers().cend(); it++) {
-      TimelineMarker *marker = *it;
-
-      WriteStartElement(writer, QStringLiteral("marker"));
-
-      SaveMarker(writer, marker);
-
-      WriteEndElement(writer); // marker
-    }
-
-    WriteEndElement(writer); // markers
-
-  } else if (!data.GetOnlySerializeKeyframes().empty()) {
-
-    WriteStartElement(writer, QStringLiteral("keyframes"));
-
-    // Organize keyframes into node+input
-    QHash<QString, QHash<QString, QMap<int, QMap<int, QVector<NodeKeyframe*> > > > > organized;
-
-    for (auto it=data.GetOnlySerializeKeyframes().cbegin(); it!=data.GetOnlySerializeKeyframes().cend(); it++) {
-      NodeKeyframe *key = *it;
-      organized[key->parent()->id()][key->input()][key->element()][key->track()].append(key);
-    }
-
-    for (auto it=organized.cbegin(); it!=organized.cend(); it++) {
-      WriteStartElement(writer, QStringLiteral("node"));
-
-      writer->writeAttribute(QStringLiteral("id"), it.key());
-
-      for (auto jt=it.value().cbegin(); jt!=it.value().cend(); jt++) {
-        WriteStartElement(writer, QStringLiteral("input"));
-
-        writer->writeAttribute(QStringLiteral("id"), jt.key());
-
-        for (auto kt=jt.value().cbegin(); kt!=jt.value().cend(); kt++) {
-          WriteStartElement(writer, QStringLiteral("element"));
-
-          writer->writeAttribute(QStringLiteral("id"), QString::number(kt.key()));
-
-          for (auto lt=kt.value().cbegin(); lt!=kt.value().cend(); lt++) {
-            const QVector<NodeKeyframe *> &keys = lt.value();
-
-            WriteStartElement(writer, QStringLiteral("track"));
-
-            writer->writeAttribute(QStringLiteral("id"), QString::number(lt.key()));
-
-            for (NodeKeyframe *key : keys) {
-              WriteStartElement(writer, QStringLiteral("key"));
-              SaveKeyframe(writer, key, key->parent()->GetInputDataType(key->input()));
-              WriteEndElement(writer); // key
-            }
-
-            WriteEndElement(writer); // track
-          }
-
-          WriteEndElement(writer); // element
-        }
-
-        WriteEndElement(writer); // input
-      }
-
-      WriteEndElement(writer); // node;
-    }
-
-    WriteEndElement(writer); // keyframes
-
-  } else if (Project *project = data.GetProject()) {
-
-    writer->writeTextElement(QStringLiteral("uuid"), project->GetUuid().toString());
-
-    WriteStartElement(writer, QStringLiteral("nodes"));
-
-    const QVector<Node*> &using_node_list = (data.GetOnlySerializeNodes().isEmpty()) ? project->nodes() : data.GetOnlySerializeNodes();
-
-    foreach (Node* node, using_node_list) {
-      WriteStartElement(writer, QStringLiteral("node"));
->>>>>>> 3bc53cef
 
     if (Track *t = dynamic_cast<Track *>(n)) {
       for (int i = 0; i < t->InputArraySize(Track::kBlockInput); i++) {
@@ -424,6 +327,13 @@
         if (!b->track()) {
           t->AppendBlock(b);
         }
+      }
+    }
+
+    // Clear duplicate label (to facilitate #2147)
+    if (ClipBlock *c = dynamic_cast<ClipBlock*>(n)) {
+      if (c->connected_viewer() && c->GetLabel() == c->connected_viewer()->GetLabel()) {
+        c->SetLabel(QString());
       }
     }
   }
