--- conflicted
+++ resolved
@@ -89,13 +89,9 @@
 
   virtual void ProcessShader(TexturePtr destination, const Node *node, const TimeRange &range, const ShaderJob& job){}
 
-<<<<<<< HEAD
-  virtual TexturePtr ProcessColorTransform(const Node *node, const ColorTransformJob& job);
+  virtual void ProcessColorTransform(TexturePtr destination, const Node *node, const ColorTransformJob& job){}
 
-  virtual SampleBufferPtr ProcessSamples(const Node *node, const TimeRange &range, const SampleJob &job);
-=======
   virtual void ProcessSamples(SampleBufferPtr destination, const Node *node, const TimeRange &range, const SampleJob &job){}
->>>>>>> 329dfb79
 
   virtual void ProcessFrameGeneration(TexturePtr destination, const Node *node, const GenerateJob& job){}
 
