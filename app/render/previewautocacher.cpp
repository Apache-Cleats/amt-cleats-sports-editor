/***

  Olive - Non-Linear Video Editor
  Copyright (C) 2022 Olive Team

  This program is free software: you can redistribute it and/or modify
  it under the terms of the GNU General Public License as published by
  the Free Software Foundation, either version 3 of the License, or
  (at your option) any later version.

  This program is distributed in the hope that it will be useful,
  but WITHOUT ANY WARRANTY; without even the implied warranty of
  MERCHANTABILITY or FITNESS FOR A PARTICULAR PURPOSE.  See the
  GNU General Public License for more details.

  You should have received a copy of the GNU General Public License
  along with this program.  If not, see <http://www.gnu.org/licenses/>.

***/

#include "previewautocacher.h"

#include <QApplication>
#include <QtConcurrent/QtConcurrent>

#include "codec/conformmanager.h"
#include "node/inputdragger.h"
#include "node/project/project.h"
#include "render/rendermanager.h"
#include "render/renderprocessor.h"
#include "task/customcache/customcachetask.h"
#include "task/taskmanager.h"
#include "widget/slider/base/numericsliderbase.h"

namespace olive {

// We may want to make this configurable at some point, so for now this constant is used as a
// placeholder for where that configarable variable would be used.
const bool PreviewAutoCacher::kRealTimeWaveformsEnabled = true;

PreviewAutoCacher::PreviewAutoCacher() :
  viewer_node_(nullptr),
  use_custom_range_(false),
  pause_audio_(false),
  single_frame_render_(nullptr)
{
  // Set defaults
  SetPlayhead(0);

  // Wait a certain amount of time before requeuing when we receive an invalidate signal
  delayed_requeue_timer_.setInterval(OLIVE_CONFIG("AutoCacheDelay").toInt());
  delayed_requeue_timer_.setSingleShot(true);
  connect(&delayed_requeue_timer_, &QTimer::timeout, this, &PreviewAutoCacher::RequeueFrames);

  // Catch when a conform is ready
  connect(ConformManager::instance(), &ConformManager::ConformReady, this, &PreviewAutoCacher::ConformFinished);
}

PreviewAutoCacher::~PreviewAutoCacher()
{
  // Ensure everything is cleaned up appropriately
  SetViewerNode(nullptr);
}

RenderTicketPtr PreviewAutoCacher::GetSingleFrame(const rational &t, RenderTicketPriority priority)
{
  // If we have a single frame render queued (but not yet sent to the RenderManager), cancel it now
  CancelQueuedSingleFrameRender();

  // Create a new single frame render ticket
  auto sfr = std::make_shared<RenderTicket>();
  sfr->Start();
  sfr->setProperty("time", QVariant::fromValue(t));
<<<<<<< HEAD
  sfr->setProperty("prioritize", prioritize);
=======
  sfr->setProperty("priority", int(priority));
  sfr->setProperty("hash", hash);
>>>>>>> 7ab3350c

  // Queue it and try to render
  single_frame_render_ = sfr;
  TryRender();

  return sfr;
}

RenderTicketPtr PreviewAutoCacher::GetRangeOfAudio(TimeRange range, RenderTicketPriority priority)
{
  return RenderAudio(range, false, priority);
}

void PreviewAutoCacher::VideoInvalidated(const TimeRange &range)
{
  // Stop any current render tasks because a) they might be out of date now anyway, and b) we
  // want to dedicate all our rendering power to realtime feedback for the user
  CancelVideoTasks();

  // If auto-cache is enabled and a slider is not being dragged, queue up to hash these frames
  if (viewer_node_->GetVideoAutoCacheEnabled() && !NodeInputDragger::IsInputBeingDragged()) {
    StartCachingVideoRange(range);
  }
}

void PreviewAutoCacher::AudioInvalidated(const TimeRange &range)
{
  // We don't stop rendering audio because currently there's no system of requeuing audio if it's
  // cancelled, so some areas may end up unrendered forever
  //  ClearAudioQueue();

  // If we're auto-caching audio or require realtime waveforms, we'll have to render this
  if (viewer_node_->GetAudioAutoCacheEnabled() || kRealTimeWaveformsEnabled) {
    StartCachingAudioRange(range);
  }
}

void PreviewAutoCacher::AudioRendered()
{
  // Receive watcher
  RenderTicketWatcher* watcher = static_cast<RenderTicketWatcher*>(sender());

  // If the task list doesn't contain this watcher, presumably it was cleared as a result of a
  // viewer switch, so we'll completely ignore this watcher
  if (audio_tasks_.contains(watcher)) {
    // Assume that a "result" is a fully completed image and a non-result is a cancelled ticket
    TimeRange range = audio_tasks_.take(watcher);

    if (watcher->HasResult()) {
      // Remove this task from the list
      JobTime watcher_job_time = watcher->property("job").value<JobTime>();

      TimeRangeList valid_ranges = audio_job_tracker_.getCurrentSubRanges(range, watcher_job_time);

      AudioVisualWaveform waveform = watcher->GetTicket()->property("waveform").value<AudioVisualWaveform>();

      if (viewer_node_->GetAudioAutoCacheEnabled()) {
        // WritePCM is tolerant to its buffer being null, it will just write silence instead
        viewer_node_->audio_playback_cache()->WritePCM(range,
                                                       valid_ranges,
                                                       watcher->Get().value<SampleBuffer>());
      }

      viewer_node_->audio_playback_cache()->WriteWaveform(range, valid_ranges, &waveform);

      // Detect if this audio was incomplete because it was waiting on a conform to finish
      if (watcher->GetTicket()->property("incomplete").toBool()) {
        if (last_conform_task_ > watcher_job_time) {
          // Requeue now
          viewer_node_->audio_playback_cache()->Invalidate(range);
        } else {
          // Wait for conform
          audio_needing_conform_.insert(range);
        }
      } else{
        // Retrieve visual waveforms
        QVector<RenderProcessor::RenderedWaveform> waveform_list = watcher->GetTicket()->property("waveforms").value< QVector<RenderProcessor::RenderedWaveform> >();
        foreach (const RenderProcessor::RenderedWaveform& waveform_info, waveform_list) {
          // Find original track
          ClipBlock* block = nullptr;

          for (auto it=copy_map_.cbegin(); it!=copy_map_.cend(); it++) {
            if (it.value() == waveform_info.block) {
              block = static_cast<ClipBlock*>(it.key());
              break;
            }
          }

          if (block && !valid_ranges.isEmpty()) {
            // Generate visual waveform in this background thread
            block->waveform().set_channel_count(viewer_node_->GetAudioParams().channel_count());

            // Determine which of the waveform ranges we got intersects with the valid ranges
            TimeRangeList intersections = valid_ranges.Intersects(waveform_info.range + block->in());
            foreach (TimeRange r, intersections) {
              // For each range, adjust it relative to the block and write it
              r -= block->in();

              if (waveform_info.silence) {
                block->waveform().OverwriteSilence(r.in(), r.length());
              } else {
                block->waveform().OverwriteSums(waveform_info.waveform, r.in(), r.in() - waveform_info.range.in(), r.length());
              }
            }

            emit block->PreviewChanged();
          }
        }
      }
    }

    // Continue rendering
    TryRender();
  }

  delete watcher;
}

void PreviewAutoCacher::VideoRendered()
{
  RenderTicketWatcher* watcher = static_cast<RenderTicketWatcher*>(sender());

  // If the task list doesn't contain this watcher, presumably it was cleared as a result of a
  // viewer switch, so we'll completely ignore this watcher
  auto it = video_tasks_.find(watcher);

  if (it != video_tasks_.end()) {
    // Assume that a "result" is a fully completed image and a non-result is a cancelled ticket
    if (watcher->HasResult()) {
      // Download frame in another thread
      if (FramePtr frame = watcher->Get().value<FramePtr>()) {
        RenderTicketWatcher* w = new RenderTicketWatcher();
        w->setProperty("job", QVariant::fromValue(last_update_time_));
        w->setProperty("frame", QVariant::fromValue(frame));
        video_download_tasks_.insert(w, it.value());
        connect(w, &RenderTicketWatcher::Finished, this, &PreviewAutoCacher::VideoDownloaded);
        w->SetTicket(RenderManager::instance()->SaveFrameToCache(viewer_node_->video_frame_cache(),
                                                                 frame,
<<<<<<< HEAD
                                                                 it.value(),
                                                                 true));
=======
                                                                 hash,
                                                                 RenderTicketPriority::kHigh));
>>>>>>> 7ab3350c
      }
    }

    video_tasks_.erase(it);

    // Continue rendering
    TryRender();
  }

  // Process passthroughs no matter what, if the viewer was switched, the passthrough map would be
  // cleared anyway
  QVector<RenderTicketPtr> tickets = video_immediate_passthroughs_.take(watcher);
  foreach (RenderTicketPtr t, tickets) {
    if (watcher->HasResult()) {
      t->Finish(watcher->Get());
    } else {
      t->Finish();
    }
  }

  delete watcher;
}

void PreviewAutoCacher::VideoDownloaded()
{
  RenderTicketWatcher* watcher = static_cast<RenderTicketWatcher*>(sender());

  // If the task list doesn't contain this watcher, presumably it was cleared as a result of a
  // viewer switch, so we'll completely ignore this watcher
  if (video_download_tasks_.contains(watcher)) {
    // Remove from task list
    rational time = video_download_tasks_.take(watcher);

    // Assume that `true` is a completely successful frame save
    if (watcher->Get().toBool()) {
      viewer_node_->video_frame_cache()->ValidateTime(time);
    } else {
      qCritical() << "Failed to download video frame";
    }

    // No need to call TryRender here because it would not have been held up by a download task
    // nor does the completion of this ticket automatically trigger another ticket
  }

  delete watcher;
}

void PreviewAutoCacher::ProcessUpdateQueue()
{
  // Iterate everything that happened to the graph and do the same thing on our end
  foreach (const QueuedJob& job, graph_update_queue_) {
    switch (job.type) {
    case QueuedJob::kNodeAdded:
      AddNode(job.node);
      break;
    case QueuedJob::kNodeRemoved:
      RemoveNode(job.node);
      break;
    case QueuedJob::kEdgeAdded:
      AddEdge(job.output, job.input);
      break;
    case QueuedJob::kEdgeRemoved:
      RemoveEdge(job.output, job.input);
      break;
    case QueuedJob::kValueChanged:
      CopyValue(job.input);
      break;
    case QueuedJob::kValueHintChanged:
      CopyValueHint(job.input);
      break;
    }
  }
  graph_update_queue_.clear();

  // Indicate that we have synchronized to this point, which is compared with the graph change
  // time to see if our copied graph is up to date
  UpdateLastSyncedValue();
}

void PreviewAutoCacher::AddNode(Node *node)
{
  if (dynamic_cast<NodeGroup*>(node)) {
    // Group nodes are just dummy nodes, no need to copy them
    return;
  }

  // Copy node
  Node* copy = node->copy();

  // Add to project
  copy->setParent(&copied_project_);

  // Insert into map
  InsertIntoCopyMap(node, copy);

  // Keep track of our nodes
  created_nodes_.append(copy);
}

void PreviewAutoCacher::RemoveNode(Node *node)
{
  // Find our copy and remove it
  Node* copy = copy_map_.take(node);

  // Remove from created list
  created_nodes_.removeOne(copy);

  // Delete it
  delete copy;
}

void PreviewAutoCacher::AddEdge(Node *output, const NodeInput &input)
{
  // Create same connection with our copied graph
  Node* our_output = copy_map_.value(output);
  Node* our_input = copy_map_.value(input.node());

  Node::ConnectEdge(our_output, NodeInput(our_input, input.input(), input.element()));
}

void PreviewAutoCacher::RemoveEdge(Node *output, const NodeInput &input)
{
  // Remove same connection with our copied graph
  Node* our_output = copy_map_.value(output);
  Node* our_input = copy_map_.value(input.node());

  Node::DisconnectEdge(our_output, NodeInput(our_input, input.input(), input.element()));
}

void PreviewAutoCacher::CopyValue(const NodeInput &input)
{
  if (dynamic_cast<NodeGroup*>(input.node())) {
    // Group nodes are just dummy nodes, no need to copy them
    return;
  }

  // Copy all values to our graph
  Node* our_input = copy_map_.value(input.node());
  Node::CopyValuesOfElement(input.node(), our_input, input.input(), input.element());
}

void PreviewAutoCacher::CopyValueHint(const NodeInput &input)
{
  if (dynamic_cast<NodeGroup*>(input.node())) {
    // Group nodes are just dummy nodes, no need to copy them
    return;
  }

  // Copy value hint to our graph
  Node* our_input = copy_map_.value(input.node());
  Node::ValueHint hint = input.node()->GetValueHintForInput(input.input(), input.element());
  our_input->SetValueHintForInput(input.input(), hint, input.element());
}

void PreviewAutoCacher::InsertIntoCopyMap(Node *node, Node *copy)
{
  // Insert into map
  copy_map_.insert(node, copy);

  // Copy parameters
  Node::CopyInputs(node, copy, false);
}

void PreviewAutoCacher::UpdateGraphChangeValue()
{
  graph_changed_time_.Acquire();
}

void PreviewAutoCacher::UpdateLastSyncedValue()
{
  last_update_time_.Acquire();
}

void PreviewAutoCacher::CancelQueuedSingleFrameRender()
{
  if (single_frame_render_) {
    // Signal that this ticket was cancelled with no value
    single_frame_render_->Finish();
    single_frame_render_ = nullptr;
  }
}

void PreviewAutoCacher::VideoInvalidatedList(const TimeRangeList &list)
{
  foreach (const TimeRange &range, list) {
    VideoInvalidated(range);
  }
}

void PreviewAutoCacher::AudioInvalidatedList(const TimeRangeList &list)
{
  foreach (const TimeRange &range, list) {
    AudioInvalidated(range);
  }
}

void PreviewAutoCacher::StartCachingRange(const TimeRange &range, TimeRangeList *range_list, RenderJobTracker *tracker)
{
  range_list->insert(range);
  tracker->insert(range, graph_changed_time_);
}

void PreviewAutoCacher::StartCachingVideoRange(const TimeRange &range)
{
  StartCachingRange(range, &invalidated_video_, &video_job_tracker_);
  RequeueFrames();
}

void PreviewAutoCacher::StartCachingAudioRange(const TimeRange &range)
{
  StartCachingRange(range, &invalidated_audio_, &audio_job_tracker_);
  TryRender();
}

void PreviewAutoCacher::SetPlayhead(const rational &playhead)
{
  cache_range_ = TimeRange(playhead - OLIVE_CONFIG("DiskCacheBehind").value<rational>(),
      playhead + OLIVE_CONFIG("DiskCacheAhead").value<rational>());

  RequeueFrames();
}

void PreviewAutoCacher::WaitForVideoDownloadsToFinish()
{
  for (auto it=video_download_tasks_.cbegin(); it!=video_download_tasks_.cend(); it++) {
    it.key()->WaitForFinished();
  }
}

template<typename T>
void CancelTasks(const T &task_list, bool and_wait)
{
  for (auto it=task_list.cbegin(); it!=task_list.cend(); it++) {
    // Signal that the ticket should not be finished
    it.key()->Cancel();
  }

  if (and_wait) {
    // Wait for each ticket to finish
    for (auto it=task_list.cbegin(); it!=task_list.cend(); it++) {
      it.key()->WaitForFinished();
    }
  }
}

void PreviewAutoCacher::CancelVideoTasks(bool and_wait_for_them_to_finish)
{
  CancelTasks(video_tasks_, and_wait_for_them_to_finish);
}

void PreviewAutoCacher::CancelAudioTasks(bool and_wait_for_them_to_finish)
{
  CancelTasks(audio_tasks_, and_wait_for_them_to_finish);
}

void PreviewAutoCacher::SetAudioPaused(bool e)
{
  pause_audio_ = e;
  if (!e) {
    TryRender();
  }
}

void PreviewAutoCacher::NodeAdded(Node *node)
{
  graph_update_queue_.append({QueuedJob::kNodeAdded, node, NodeInput(), nullptr});
  UpdateGraphChangeValue();
}

void PreviewAutoCacher::NodeRemoved(Node *node)
{
  graph_update_queue_.append({QueuedJob::kNodeRemoved, node, NodeInput(), nullptr});
  UpdateGraphChangeValue();
}

void PreviewAutoCacher::EdgeAdded(Node *output, const NodeInput &input)
{
  graph_update_queue_.append({QueuedJob::kEdgeAdded, nullptr, input, output});
  UpdateGraphChangeValue();
}

void PreviewAutoCacher::EdgeRemoved(Node *output, const NodeInput &input)
{
  graph_update_queue_.append({QueuedJob::kEdgeRemoved, nullptr, input, output});
  UpdateGraphChangeValue();
}

void PreviewAutoCacher::ValueChanged(const NodeInput &input)
{
  graph_update_queue_.append({QueuedJob::kValueChanged, nullptr, input, nullptr});
  UpdateGraphChangeValue();
}

void PreviewAutoCacher::ValueHintChanged(const NodeInput &input)
{
  graph_update_queue_.append({QueuedJob::kValueHintChanged, nullptr, input, nullptr});
  UpdateGraphChangeValue();
}

void PreviewAutoCacher::TryRender()
{
  if (!graph_update_queue_.isEmpty()) {
    // Check if we have jobs running in other threads that shouldn't be interrupted right now
    // NOTE: We don't check for downloads because, while they run in another thread, they don't
    //       require any access to the graph and therefore don't risk race conditions.
    if (!audio_tasks_.isEmpty()
        || !video_tasks_.isEmpty()) {
      return;
    }

    // No jobs are active, we can process the update queue
    ProcessUpdateQueue();
  }

  // Check for newly invalidated video and hash it
  if (!invalidated_video_.isEmpty()) {
    if (!copied_viewer_node_->GetConnectedTextureOutput()) {
      queued_frame_iterator_.reset();
    } else if (queued_frame_iterator_.HasNext()) {
      queued_frame_iterator_.insert(invalidated_video_);
    } else {
      queued_frame_iterator_ = TimeRangeListFrameIterator(invalidated_video_, viewer_node_->GetVideoParams().frame_rate_as_time_base());
    }
    invalidated_video_.clear();
  }

  if (!invalidated_audio_.isEmpty()) {
    // Add newly invalidated audio to iterator
    audio_iterator_.insert(invalidated_audio_);
    invalidated_audio_.clear();
  }

  if (single_frame_render_) {
    // Check if already caching this
    rational time = single_frame_render_->property("time").value<rational>();
    RenderTicketWatcher* watcher;
    if ((watcher = video_tasks_.key(time))) {
      video_immediate_passthroughs_[watcher].append(single_frame_render_);
    } else if ((watcher = video_download_tasks_.key(time))) {
      single_frame_render_->Finish(watcher->property("frame"));
    } else {
<<<<<<< HEAD
      watcher = RenderFrame(single_frame_render_->property("time").value<rational>(),
                            single_frame_render_->property("prioritize").toBool(),
=======
      watcher = RenderFrame(hash,
                            single_frame_render_->property("time").value<rational>(),
                            RenderTicketPriority(single_frame_render_->property("priority").toInt()),
>>>>>>> 7ab3350c
                            !viewer_node_->GetVideoAutoCacheEnabled());

      video_immediate_passthroughs_[watcher].append(single_frame_render_);
    }

    single_frame_render_ = nullptr;
  }

  // Ensure we are running tasks if we have any
  const int max_tasks = RenderManager::GetNumberOfIdealConcurrentJobs();

  // Handle video tasks
  rational t;
  while (video_tasks_.size() < max_tasks && queued_frame_iterator_.GetNext(&t)) {
    RenderTicketWatcher* render_task = video_tasks_.key(t);

    // We want this hash, if we're not already rendering, start render now
    if (!render_task && !video_download_tasks_.key(t)) {
      // Don't render any hash more than once
<<<<<<< HEAD
      RenderFrame(t, false, false);
=======
      RenderFrame(hash, t, RenderTicketPriority::kNormal, false);
>>>>>>> 7ab3350c
    }

    emit SignalCacheProxyTaskProgress(double(queued_frame_iterator_.frame_index()) / double(queued_frame_iterator_.size()));

    if (!queued_frame_iterator_.HasNext()) {
      emit StopCacheProxyTasks();
    }
  }

  // Handle audio tasks
  while (!audio_iterator_.isEmpty() && audio_tasks_.size() < max_tasks && !pause_audio_) {
    // Copy first range in list
    TimeRange r = audio_iterator_.first();

    // Limit to the minimum sample rate supported by AudioVisualWaveform - we use this value so that
    // whatever chunk we render can be summed down to the smallest mipmap whole
    r.set_out(qMin(r.out(), r.in() + AudioVisualWaveform::kMinimumSampleRate.flipped()));

    // Start job
    RenderAudio(r, true, RenderTicketPriority::kNormal);

    audio_iterator_.remove(r);
  }
}

<<<<<<< HEAD
RenderTicketWatcher* PreviewAutoCacher::RenderFrame(const rational& time, bool prioritize, bool texture_only)
=======
RenderTicketWatcher* PreviewAutoCacher::RenderFrame(const QByteArray &hash, const rational& time, RenderTicketPriority priority, bool texture_only)
>>>>>>> 7ab3350c
{
  RenderTicketWatcher* watcher = new RenderTicketWatcher();
  watcher->setProperty("job", QVariant::fromValue(last_update_time_));
  connect(watcher, &RenderTicketWatcher::Finished, this, &PreviewAutoCacher::VideoRendered);
  video_tasks_.insert(watcher, time);
  watcher->SetTicket(RenderManager::instance()->RenderFrame(copied_viewer_node_,
                                                            copied_color_manager_,
                                                            time,
                                                            RenderMode::kOffline,
                                                            viewer_node_->video_frame_cache(),
                                                            priority,
                                                            texture_only));
  return watcher;
}

RenderTicketPtr PreviewAutoCacher::RenderAudio(const TimeRange &r, bool generate_waveforms, RenderTicketPriority priority)
{
  RenderTicketWatcher* watcher = new RenderTicketWatcher();
  watcher->setProperty("job", QVariant::fromValue(last_update_time_));
  connect(watcher, &RenderTicketWatcher::Finished, this, &PreviewAutoCacher::AudioRendered);
  audio_tasks_.insert(watcher, r);

  RenderTicketPtr ticket = RenderManager::instance()->RenderAudio(copied_viewer_node_, r, RenderMode::kOffline, generate_waveforms, priority);
  watcher->SetTicket(ticket);
  return ticket;
}

void PreviewAutoCacher::RequeueFrames()
{
  delayed_requeue_timer_.stop();

  if (viewer_node_
      && (viewer_node_->GetVideoAutoCacheEnabled() || use_custom_range_)
      && viewer_node_->video_frame_cache()->HasInvalidatedRanges(viewer_node_->GetVideoLength())
      && !IsRenderingCustomRange()) {
    TimeRange using_range = use_custom_range_ ? custom_autocache_range_ : cache_range_;

    TimeRangeList invalidated = viewer_node_->video_frame_cache()->GetInvalidatedRanges(using_range);
    queued_frame_iterator_ = TimeRangeListFrameIterator(invalidated, viewer_node_->video_frame_cache()->GetTimebase());

    queued_frame_iterator_.SetCustomRange(use_custom_range_);

    emit StopCacheProxyTasks();

    if (use_custom_range_) {
      CustomCacheTask *cct = new CustomCacheTask(viewer_node_->GetLabelOrName());
      connect(this, &PreviewAutoCacher::StopCacheProxyTasks, cct, &CustomCacheTask::Finish);
      connect(this, &PreviewAutoCacher::SignalCacheProxyTaskProgress, cct, &CustomCacheTask::ProgressChanged);
      connect(cct, &CustomCacheTask::Cancelled, this, &PreviewAutoCacher::CacheProxyTaskCancelled);
      TaskManager::instance()->AddTask(cct);
    }

    use_custom_range_ = false;

    TryRender();
  }
}

void PreviewAutoCacher::ConformFinished()
{
  // Got an audio conform, requeue all the audio currently needing a conform
  last_conform_task_.Acquire();

  if (!audio_needing_conform_.isEmpty()) {
    // This list should be empty if there was a viewer switch
    foreach (const TimeRange &range, audio_needing_conform_) {
      viewer_node_->audio_playback_cache()->Invalidate(range);
    }
    audio_needing_conform_.clear();
  }
}

void PreviewAutoCacher::VideoAutoCacheEnableChanged(bool e)
{
  if (e) {
    VideoInvalidatedList(viewer_node_->video_frame_cache()->GetInvalidatedRanges(viewer_node_->GetVideoLength()));
  } else {
    CancelVideoTasks();
    queued_frame_iterator_.reset();
  }
}

void PreviewAutoCacher::AudioAutoCacheEnableChanged(bool e)
{
  if (e) {
    AudioInvalidatedList(viewer_node_->audio_playback_cache()->GetInvalidatedRanges(viewer_node_->GetAudioLength()));
  } else {
    CancelAudioTasks();
    audio_iterator_.clear();
  }
}

void PreviewAutoCacher::CacheProxyTaskCancelled()
{
  queued_frame_iterator_.reset();
  RequeueFrames();
}

void PreviewAutoCacher::ForceCacheRange(const TimeRange &range)
{
  use_custom_range_ = true;
  custom_autocache_range_ = range;

  // Re-hash these frames and start rendering
  StartCachingVideoRange(range);
}

void PreviewAutoCacher::SetViewerNode(ViewerOutput *viewer_node)
{
  if (viewer_node_ == viewer_node) {
    return;
  }

  if (viewer_node_) {
    // We must wait for any jobs to finish because they'll be using our copied graph and we're
    // about to destroy it

    // Stop requeue timer if it's running
    delayed_requeue_timer_.stop();

    // Handle video rendering tasks
    if (!video_tasks_.isEmpty()) {
      // Cancel any video tasks and wait for them to finish
      CancelVideoTasks(true);
    }

    // Handle audio rendering tasks
    if (!audio_tasks_.isEmpty()) {
      // Cancel any audio tasks and wait for them to finish
      CancelAudioTasks(true);
    }

    // Handle video download tasks
    if (!video_download_tasks_.isEmpty()) {
      WaitForVideoDownloadsToFinish();
    }

    // Clear iterators
    queued_frame_iterator_.reset();
    audio_iterator_.clear();

    // Clear any invalidated ranges
    invalidated_video_.clear();
    invalidated_audio_.clear();

    // Clear any single frame render that might be queued
    CancelQueuedSingleFrameRender();

    // Not interested in video passthroughs anymore
    video_immediate_passthroughs_.clear();

    // Not interested in audio conforming anymore
    audio_needing_conform_.clear();

    // Delete all of our copied nodes
    qDeleteAll(created_nodes_);
    created_nodes_.clear();
    copy_map_.clear();
    copied_viewer_node_ = nullptr;
    graph_update_queue_.clear();
    video_job_tracker_.clear();
    audio_job_tracker_.clear();

    // Disconnect signals for future node additions/deletions
    NodeGraph* graph = viewer_node_->parent();

    disconnect(graph, &NodeGraph::NodeAdded, this, &PreviewAutoCacher::NodeAdded);
    disconnect(graph, &NodeGraph::NodeRemoved, this, &PreviewAutoCacher::NodeRemoved);
    disconnect(graph, &NodeGraph::InputConnected, this, &PreviewAutoCacher::EdgeAdded);
    disconnect(graph, &NodeGraph::InputDisconnected, this, &PreviewAutoCacher::EdgeRemoved);
    disconnect(graph, &NodeGraph::ValueChanged, this, &PreviewAutoCacher::ValueChanged);
    disconnect(graph, &NodeGraph::InputValueHintChanged, this, &PreviewAutoCacher::ValueHintChanged);

    // Disconnect signal (will be a no-op if the signal was never connected)
    disconnect(viewer_node_,
               &ViewerOutput::VideoAutoCacheChanged,
               this,
               &PreviewAutoCacher::VideoAutoCacheEnableChanged);

    disconnect(viewer_node_,
               &ViewerOutput::AudioAutoCacheChanged,
               this,
               &PreviewAutoCacher::AudioAutoCacheEnableChanged);

    disconnect(viewer_node_->video_frame_cache(),
               &PlaybackCache::Invalidated,
               this,
               &PreviewAutoCacher::VideoInvalidated);

    disconnect(viewer_node_->audio_playback_cache(),
               &PlaybackCache::Invalidated,
               this,
               &PreviewAutoCacher::AudioInvalidated);
  }

  viewer_node_ = viewer_node;

  if (viewer_node_) {
    // Copy graph
    NodeGraph* graph = viewer_node_->parent();

    // Add all nodes
    for (int i=0; i<copied_project_.nodes().size(); i++) {
      InsertIntoCopyMap(graph->nodes().at(i), copied_project_.nodes().at(i));
    }
    for (int i=copied_project_.nodes().size(); i<graph->nodes().size(); i++) {
      AddNode(graph->nodes().at(i));
    }

    // Find copied viewer node
    copied_viewer_node_ = static_cast<ViewerOutput*>(copy_map_.value(viewer_node_));
    copied_viewer_node_->SetViewerVideoCacheEnabled(false);
    copied_viewer_node_->SetViewerAudioCacheEnabled(false);
    copied_color_manager_ = static_cast<ColorManager*>(copy_map_.value(viewer_node_->project()->color_manager()));

    // Add all connections
    foreach (Node* node, graph->nodes()) {
      for (auto it=node->input_connections().cbegin(); it!=node->input_connections().cend(); it++) {
        AddEdge(it->second, it->first);
      }
    }

    // Ensure graph change value is just before the sync value
    UpdateGraphChangeValue();
    UpdateLastSyncedValue();

    // Connect signals for future node additions/deletions
    connect(graph, &NodeGraph::NodeAdded, this, &PreviewAutoCacher::NodeAdded, Qt::DirectConnection);
    connect(graph, &NodeGraph::NodeRemoved, this, &PreviewAutoCacher::NodeRemoved, Qt::DirectConnection);
    connect(graph, &NodeGraph::InputConnected, this, &PreviewAutoCacher::EdgeAdded, Qt::DirectConnection);
    connect(graph, &NodeGraph::InputDisconnected, this, &PreviewAutoCacher::EdgeRemoved, Qt::DirectConnection);
    connect(graph, &NodeGraph::ValueChanged, this, &PreviewAutoCacher::ValueChanged, Qt::DirectConnection);
    connect(graph, &NodeGraph::InputValueHintChanged, this, &PreviewAutoCacher::ValueHintChanged, Qt::DirectConnection);

    connect(viewer_node_,
            &ViewerOutput::VideoAutoCacheChanged,
            this,
            &PreviewAutoCacher::VideoAutoCacheEnableChanged);

    connect(viewer_node_,
            &ViewerOutput::AudioAutoCacheChanged,
            this,
            &PreviewAutoCacher::AudioAutoCacheEnableChanged);

    connect(viewer_node_->video_frame_cache(),
            &PlaybackCache::Invalidated,
            this,
            &PreviewAutoCacher::VideoInvalidated);

    connect(viewer_node_->audio_playback_cache(),
            &PlaybackCache::Invalidated,
            this,
            &PreviewAutoCacher::AudioInvalidated);

    // Copy invalidated ranges and start rendering if necessary
    VideoInvalidatedList(viewer_node_->video_frame_cache()->GetInvalidatedRanges(viewer_node_->GetVideoLength()));
    AudioInvalidatedList(viewer_node_->audio_playback_cache()->GetInvalidatedRanges(viewer_node_->GetAudioLength()));
  }
}

}<|MERGE_RESOLUTION|>--- conflicted
+++ resolved
@@ -71,12 +71,7 @@
   auto sfr = std::make_shared<RenderTicket>();
   sfr->Start();
   sfr->setProperty("time", QVariant::fromValue(t));
-<<<<<<< HEAD
-  sfr->setProperty("prioritize", prioritize);
-=======
   sfr->setProperty("priority", int(priority));
-  sfr->setProperty("hash", hash);
->>>>>>> 7ab3350c
 
   // Queue it and try to render
   single_frame_render_ = sfr;
@@ -215,13 +210,8 @@
         connect(w, &RenderTicketWatcher::Finished, this, &PreviewAutoCacher::VideoDownloaded);
         w->SetTicket(RenderManager::instance()->SaveFrameToCache(viewer_node_->video_frame_cache(),
                                                                  frame,
-<<<<<<< HEAD
                                                                  it.value(),
-                                                                 true));
-=======
-                                                                 hash,
                                                                  RenderTicketPriority::kHigh));
->>>>>>> 7ab3350c
       }
     }
 
@@ -563,14 +553,8 @@
     } else if ((watcher = video_download_tasks_.key(time))) {
       single_frame_render_->Finish(watcher->property("frame"));
     } else {
-<<<<<<< HEAD
       watcher = RenderFrame(single_frame_render_->property("time").value<rational>(),
-                            single_frame_render_->property("prioritize").toBool(),
-=======
-      watcher = RenderFrame(hash,
-                            single_frame_render_->property("time").value<rational>(),
                             RenderTicketPriority(single_frame_render_->property("priority").toInt()),
->>>>>>> 7ab3350c
                             !viewer_node_->GetVideoAutoCacheEnabled());
 
       video_immediate_passthroughs_[watcher].append(single_frame_render_);
@@ -590,11 +574,7 @@
     // We want this hash, if we're not already rendering, start render now
     if (!render_task && !video_download_tasks_.key(t)) {
       // Don't render any hash more than once
-<<<<<<< HEAD
-      RenderFrame(t, false, false);
-=======
-      RenderFrame(hash, t, RenderTicketPriority::kNormal, false);
->>>>>>> 7ab3350c
+      RenderFrame(t, RenderTicketPriority::kNormal, false);
     }
 
     emit SignalCacheProxyTaskProgress(double(queued_frame_iterator_.frame_index()) / double(queued_frame_iterator_.size()));
@@ -620,11 +600,7 @@
   }
 }
 
-<<<<<<< HEAD
-RenderTicketWatcher* PreviewAutoCacher::RenderFrame(const rational& time, bool prioritize, bool texture_only)
-=======
-RenderTicketWatcher* PreviewAutoCacher::RenderFrame(const QByteArray &hash, const rational& time, RenderTicketPriority priority, bool texture_only)
->>>>>>> 7ab3350c
+RenderTicketWatcher* PreviewAutoCacher::RenderFrame(const rational& time, RenderTicketPriority priority, bool texture_only)
 {
   RenderTicketWatcher* watcher = new RenderTicketWatcher();
   watcher->setProperty("job", QVariant::fromValue(last_update_time_));
