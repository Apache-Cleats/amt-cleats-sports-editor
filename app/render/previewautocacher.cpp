/***

  Olive - Non-Linear Video Editor
  Copyright (C) 2022 Olive Team

  This program is free software: you can redistribute it and/or modify
  it under the terms of the GNU General Public License as published by
  the Free Software Foundation, either version 3 of the License, or
  (at your option) any later version.

  This program is distributed in the hope that it will be useful,
  but WITHOUT ANY WARRANTY; without even the implied warranty of
  MERCHANTABILITY or FITNESS FOR A PARTICULAR PURPOSE.  See the
  GNU General Public License for more details.

  You should have received a copy of the GNU General Public License
  along with this program.  If not, see <http://www.gnu.org/licenses/>.

***/

#include "previewautocacher.h"

#include <QApplication>
#include <QtConcurrent/QtConcurrent>

#include "codec/conformmanager.h"
#include "node/inputdragger.h"
#include "node/project/project.h"
#include "render/diskmanager.h"
#include "render/renderprocessor.h"
#include "task/customcache/customcachetask.h"
#include "task/taskmanager.h"
#include "widget/slider/base/numericsliderbase.h"
#include "widget/viewer/viewer.h"

namespace olive {

PreviewAutoCacher::PreviewAutoCacher(QObject *parent) :
  QObject(parent),
  viewer_node_(nullptr),
  use_custom_range_(false),
  pause_renders_(false),
  single_frame_render_(nullptr),
  display_color_processor_(nullptr)
{
  // Set defaults
  SetPlayhead(0);

  // Wait a certain amount of time before requeuing when we receive an invalidate signal
  delayed_requeue_timer_.setInterval(OLIVE_CONFIG("AutoCacheDelay").toInt());
  delayed_requeue_timer_.setSingleShot(true);
  connect(&delayed_requeue_timer_, &QTimer::timeout, this, &PreviewAutoCacher::TryRender);

  // Catch when a conform is ready
  connect(ConformManager::instance(), &ConformManager::ConformReady, this, &PreviewAutoCacher::ConformFinished);
}

PreviewAutoCacher::~PreviewAutoCacher()
{
  // Ensure everything is cleaned up appropriately
  SetViewerNode(nullptr);
}

RenderTicketPtr PreviewAutoCacher::GetSingleFrame(const rational &t)
{
  // If we have a single frame render queued (but not yet sent to the RenderManager), cancel it now
  CancelQueuedSingleFrameRender();

  // Create a new single frame render ticket
  auto sfr = std::make_shared<RenderTicket>();
  sfr->Start();
  sfr->setProperty("time", QVariant::fromValue(t));

  // Queue it and try to render
  single_frame_render_ = sfr;
  TryRender();

  return sfr;
}

RenderTicketPtr PreviewAutoCacher::GetRangeOfAudio(TimeRange range)
{
<<<<<<< HEAD
  return RenderAudio(copied_viewer_node_->GetConnectedSampleOutput(), range, priority, nullptr);
=======
  return RenderAudio(range, false);
>>>>>>> 8ff3544c
}

void PreviewAutoCacher::ClearSingleFrameRenders()
{
  QMap<RenderTicketWatcher*, QVector<RenderTicketPtr> > copy = video_immediate_passthroughs_;
  for (auto it=copy.cbegin(); it!=copy.cend(); it++) {
    it.key()->Cancel();
    if (!it.key()->IsRunning()) {
      RenderManager::instance()->RemoveTicket(it.key()->GetTicket());
      emit it.key()->GetTicket()->Finished();
    }
  }
}

void PreviewAutoCacher::VideoInvalidatedFromCache(const TimeRange &range)
{
  PlaybackCache *cache = static_cast<PlaybackCache*>(sender());

  VideoInvalidatedFromNode(cache, range);
}

void PreviewAutoCacher::AudioInvalidatedFromCache(const TimeRange &range)
{
  PlaybackCache *cache = static_cast<PlaybackCache*>(sender());

  AudioInvalidatedFromNode(cache, range);
}

void PreviewAutoCacher::CancelForCache()
{
  PlaybackCache *cache = static_cast<PlaybackCache*>(sender());

  if (dynamic_cast<FrameHashCache*>(cache) || dynamic_cast<ThumbnailCache*>(cache)) {
    for (auto it=pending_video_jobs_.begin(); it!=pending_video_jobs_.end(); ) {
      if ((*it).cache == cache) {
        it = pending_video_jobs_.erase(it);
      } else {
        it++;
      }
    }
  } else if (dynamic_cast<AudioPlaybackCache*>(cache) || dynamic_cast<AudioWaveformCache*>(cache)) {
    for (auto it=pending_audio_jobs_.begin(); it!=pending_audio_jobs_.end(); ) {
      if ((*it).cache == cache) {
        it = pending_audio_jobs_.erase(it);
      } else {
        it++;
      }
    }
  }
}

void PreviewAutoCacher::AudioRendered()
{
  // Receive watcher
  RenderTicketWatcher* watcher = static_cast<RenderTicketWatcher*>(sender());

  // If the task list doesn't contain this watcher, presumably it was cleared as a result of a
  // viewer switch, so we'll completely ignore this watcher
  if (running_audio_tasks_.removeOne(watcher)) {
    // Assume that a "result" is a fully completed image and a non-result is a cancelled ticket
    TimeRange range = watcher->property("time").value<TimeRange>();
    Node *node = copy_map_.key(Node::ValueToPtr<Node>(watcher->property("node")));

    if (watcher->HasResult() && node) {
      if (PlaybackCache *cache = Node::ValueToPtr<PlaybackCache>(watcher->property("cache"))) {
        AudioCacheData &d = audio_cache_data_[cache];

        JobTime watcher_job_time = watcher->property("job").value<JobTime>();

        TimeRangeList valid_ranges = d.job_tracker.getCurrentSubRanges(range, watcher_job_time);

        AudioVisualWaveform waveform = watcher->GetTicket()->property("waveform").value<AudioVisualWaveform>();

        SampleBuffer buf = watcher->Get().value<SampleBuffer>();
        node->audio_playback_cache()->SetParameters(buf.audio_params());
        node->waveform_cache()->SetParameters(buf.audio_params());

        bool incomplete = watcher->GetTicket()->property("incomplete").toBool();

        if (AudioPlaybackCache *pcm = dynamic_cast<AudioPlaybackCache*>(cache)) {
          // WritePCM is tolerant to its buffer being null, it will just write silence instead
          pcm->WritePCM(range,
                        valid_ranges,
                        watcher->Get().value<SampleBuffer>());
        } else if (AudioWaveformCache *wave = dynamic_cast<AudioWaveformCache*>(cache)) {
          if (!incomplete) {
            wave->WriteWaveform(range, valid_ranges, &waveform);
          }
        }

        if (incomplete) {
          if (last_conform_task_ > watcher_job_time) {
            // Requeue now
            cache->Invalidate(range);
          } else {
            // Wait for conform
            d.needs_conform.insert(range);
          }
        }
      }
    }

    // Continue rendering
    TryRender();
  }

  delete watcher;
}

void PreviewAutoCacher::VideoRendered()
{
  RenderTicketWatcher* watcher = static_cast<RenderTicketWatcher*>(sender());

  // If the task list doesn't contain this watcher, presumably it was cleared as a result of a
  // viewer switch, so we'll completely ignore this watcher
  if (running_video_tasks_.removeOne(watcher)) {
    // Assume that a "result" is a fully completed image and a non-result is a cancelled ticket
    if (watcher->HasResult()) {
      if (watcher->GetTicket()->property("cached").toBool()) {
        if (FrameHashCache *cache = Node::ValueToPtr<FrameHashCache>(watcher->property("cache"))) {
          rational time = watcher->property("time").value<rational>();
          JobTime job = watcher->property("job").value<JobTime>();

          if (video_cache_data_.value(cache).job_tracker.isCurrent(time, job)) {
            cache->ValidateTime(time);
          }
        }
      }
    }

    // Continue rendering
    TryRender();
  }

  const QStringList bad_cache_names = watcher->GetTicket()->property("badcache").toStringList();
  if (!bad_cache_names.empty()) {
    for (const QString &fn : bad_cache_names) {
      DiskManager::instance()->DeleteSpecificFile(fn);
    }
  }

  // Process passthroughs no matter what, if the viewer was switched, the passthrough map would be
  // cleared anyway
  QVector<RenderTicketPtr> tickets = video_immediate_passthroughs_.take(watcher);
  foreach (RenderTicketPtr t, tickets) {
    if (watcher->HasResult()) {
      t->Finish(watcher->Get());
    } else {
      t->Finish();
    }
  }

  delete watcher;
}

void PreviewAutoCacher::ProcessUpdateQueue()
{
  // Iterate everything that happened to the graph and do the same thing on our end
  foreach (const QueuedJob& job, graph_update_queue_) {
    switch (job.type) {
    case QueuedJob::kNodeAdded:
      AddNode(job.node);
      break;
    case QueuedJob::kNodeRemoved:
      RemoveNode(job.node);
      break;
    case QueuedJob::kEdgeAdded:
      AddEdge(job.output, job.input);
      break;
    case QueuedJob::kEdgeRemoved:
      RemoveEdge(job.output, job.input);
      break;
    case QueuedJob::kValueChanged:
      CopyValue(job.input);
      break;
    case QueuedJob::kValueHintChanged:
      CopyValueHint(job.input);
      break;
    }
  }
  graph_update_queue_.clear();

  // Indicate that we have synchronized to this point, which is compared with the graph change
  // time to see if our copied graph is up to date
  UpdateLastSyncedValue();
}

void PreviewAutoCacher::AddNode(Node *node)
{
  if (dynamic_cast<NodeGroup*>(node)) {
    // Group nodes are just dummy nodes, no need to copy them
    return;
  }

  // Copy node
  Node* copy = node->copy();

  // Add to project
  copy->setParent(&copied_project_);

  // Disable caches for copy
  copy->SetCachesEnabled(false);

  // Copy cache UUIDs
  copy->CopyCacheUuidsFrom(node);

  // Insert into map
  InsertIntoCopyMap(node, copy);

  // Keep track of our nodes
  created_nodes_.append(copy);
}

void PreviewAutoCacher::RemoveNode(Node *node)
{
  // Find our copy and remove it
  Node* copy = copy_map_.take(node);

  // Disconnect from node's caches
  DisconnectFromNodeCache(node);

  // Remove from created list
  created_nodes_.removeOne(copy);

  // Delete it
  delete copy;
}

void PreviewAutoCacher::AddEdge(Node *output, const NodeInput &input)
{
  // Create same connection with our copied graph
  Node* our_output = copy_map_.value(output);
  Node* our_input = copy_map_.value(input.node());

  Node::ConnectEdge(our_output, NodeInput(our_input, input.input(), input.element()));
}

void PreviewAutoCacher::RemoveEdge(Node *output, const NodeInput &input)
{
  // Remove same connection with our copied graph
  Node* our_output = copy_map_.value(output);
  Node* our_input = copy_map_.value(input.node());

  Node::DisconnectEdge(our_output, NodeInput(our_input, input.input(), input.element()));
}

void PreviewAutoCacher::CopyValue(const NodeInput &input)
{
  if (dynamic_cast<NodeGroup*>(input.node())) {
    // Group nodes are just dummy nodes, no need to copy them
    return;
  }

  // Copy all values to our graph
  Node* our_input = copy_map_.value(input.node());
  Node::CopyValuesOfElement(input.node(), our_input, input.input(), input.element());
}

void PreviewAutoCacher::CopyValueHint(const NodeInput &input)
{
  if (dynamic_cast<NodeGroup*>(input.node())) {
    // Group nodes are just dummy nodes, no need to copy them
    return;
  }

  // Copy value hint to our graph
  Node* our_input = copy_map_.value(input.node());
  Node::ValueHint hint = input.node()->GetValueHintForInput(input.input(), input.element());
  our_input->SetValueHintForInput(input.input(), hint, input.element());
}

void PreviewAutoCacher::InsertIntoCopyMap(Node *node, Node *copy)
{
  // Insert into map
  copy_map_.insert(node, copy);

  // Copy parameters
  Node::CopyInputs(node, copy, false);

  // Connect to node's cache
  ConnectToNodeCache(node);
}

void PreviewAutoCacher::ConnectToNodeCache(Node *node)
{
  connect(node->video_frame_cache(),
          &PlaybackCache::Request,
          this,
          &PreviewAutoCacher::VideoInvalidatedFromCache);

  connect(node->thumbnail_cache(),
          &PlaybackCache::Request,
          this,
          &PreviewAutoCacher::VideoInvalidatedFromCache);

  connect(node->audio_playback_cache(),
          &PlaybackCache::Request,
          this,
          &PreviewAutoCacher::AudioInvalidatedFromCache);

  connect(node->waveform_cache(),
          &PlaybackCache::Request,
          this,
          &PreviewAutoCacher::AudioInvalidatedFromCache);

  connect(node->video_frame_cache(),
          &PlaybackCache::CancelAll,
          this,
          &PreviewAutoCacher::CancelForCache);

  connect(node->audio_playback_cache(),
          &PlaybackCache::CancelAll,
          this,
          &PreviewAutoCacher::CancelForCache);
}

void PreviewAutoCacher::DisconnectFromNodeCache(Node *node)
{
  disconnect(node->video_frame_cache(),
             &PlaybackCache::Request,
             this,
             &PreviewAutoCacher::VideoInvalidatedFromCache);

  disconnect(node->thumbnail_cache(),
             &PlaybackCache::Request,
             this,
             &PreviewAutoCacher::VideoInvalidatedFromCache);

  disconnect(node->audio_playback_cache(),
             &PlaybackCache::Request,
             this,
             &PreviewAutoCacher::AudioInvalidatedFromCache);

  disconnect(node->waveform_cache(),
             &PlaybackCache::Request,
             this,
             &PreviewAutoCacher::AudioInvalidatedFromCache);

  disconnect(node->video_frame_cache(),
             &PlaybackCache::CancelAll,
             this,
             &PreviewAutoCacher::CancelForCache);

  disconnect(node->audio_playback_cache(),
             &PlaybackCache::CancelAll,
             this,
             &PreviewAutoCacher::CancelForCache);
}

void PreviewAutoCacher::UpdateGraphChangeValue()
{
  graph_changed_time_.Acquire();
}

void PreviewAutoCacher::UpdateLastSyncedValue()
{
  last_update_time_.Acquire();
}

void PreviewAutoCacher::CancelQueuedSingleFrameRender()
{
  if (single_frame_render_) {
    // Signal that this ticket was cancelled with no value
    single_frame_render_->Finish();
    single_frame_render_ = nullptr;
  }
}

void PreviewAutoCacher::StartCachingRange(const TimeRange &range, TimeRangeList *range_list, RenderJobTracker *tracker)
{
  range_list->insert(range);
  tracker->insert(range, graph_changed_time_);
}

void PreviewAutoCacher::StartCachingVideoRange(PlaybackCache *cache, const TimeRange &range)
{
  Node *node = cache->parent();
  pending_video_jobs_.push_back({node, cache, range, TimeRangeListFrameIterator({range}, viewer_node_->GetVideoParams().frame_rate_as_time_base())});
  video_cache_data_[cache].job_tracker.insert(range, graph_changed_time_);
  TryRender();
}

void PreviewAutoCacher::StartCachingAudioRange(PlaybackCache *cache, const TimeRange &range)
{
  Node *node = cache->parent();
  pending_audio_jobs_.push_back({node, cache, range});
  audio_cache_data_[cache].job_tracker.insert(range, graph_changed_time_);
  TryRender();
}

void PreviewAutoCacher::VideoInvalidatedFromNode(PlaybackCache *cache, const TimeRange &range)
{
  // Stop any current render tasks because a) they might be out of date now anyway, and b) we
  // want to dedicate all our rendering power to realtime feedback for the user
  //CancelVideoTasks(node);

  // If auto-cache is enabled and a slider is not being dragged, queue up to hash these frames
  if (!NodeInputDragger::IsInputBeingDragged()) {
    StartCachingVideoRange(cache, range);
  }
}

void PreviewAutoCacher::AudioInvalidatedFromNode(PlaybackCache *cache, const TimeRange &range)
{
  // We don't stop rendering audio because currently there's no system of requeuing audio if it's
  // cancelled, so some areas may end up unrendered forever
  //  ClearAudioQueue();

  // If we're auto-caching audio or require realtime waveforms, we'll have to render this
  StartCachingAudioRange(cache, range);
}

void PreviewAutoCacher::SetPlayhead(const rational &playhead)
{
  cache_range_ = TimeRange(playhead - OLIVE_CONFIG("DiskCacheBehind").value<rational>(),
                           playhead + OLIVE_CONFIG("DiskCacheAhead").value<rational>());

  TryRender();
}

template<typename T>
void CancelTasks(const T &task_list, bool and_wait)
{
  for (auto it=task_list.cbegin(); it!=task_list.cend(); it++) {
    // Signal that the ticket should not be finished
    (*it)->Cancel();
  }

  if (and_wait) {
    // Wait for each ticket to finish
    for (auto it=task_list.cbegin(); it!=task_list.cend(); it++) {
      (*it)->WaitForFinished();
    }
  }
}

void PreviewAutoCacher::CancelVideoTasks(bool and_wait_for_them_to_finish)
{
  CancelTasks(running_video_tasks_, and_wait_for_them_to_finish);
}

void PreviewAutoCacher::CancelAudioTasks(bool and_wait_for_them_to_finish)
{
  CancelTasks(running_audio_tasks_, and_wait_for_them_to_finish);
}

bool PreviewAutoCacher::IsRenderingCustomRange() const
{
  /*const VideoCacheData &d = video_cache_data_.value(viewer_node_);
  return d.iterator.IsCustomRange() && d.iterator.HasNext();*/
  return false;
}

void PreviewAutoCacher::SetRendersPaused(bool e)
{
  pause_renders_ = e;
  if (!e) {
    TryRender();
  }
}

void PreviewAutoCacher::NodeAdded(Node *node)
{
  graph_update_queue_.append({QueuedJob::kNodeAdded, node, NodeInput(), nullptr});
  UpdateGraphChangeValue();
}

void PreviewAutoCacher::NodeRemoved(Node *node)
{
  graph_update_queue_.append({QueuedJob::kNodeRemoved, node, NodeInput(), nullptr});
  UpdateGraphChangeValue();
}

void PreviewAutoCacher::EdgeAdded(Node *output, const NodeInput &input)
{
  graph_update_queue_.append({QueuedJob::kEdgeAdded, nullptr, input, output});
  UpdateGraphChangeValue();
}

void PreviewAutoCacher::EdgeRemoved(Node *output, const NodeInput &input)
{
  graph_update_queue_.append({QueuedJob::kEdgeRemoved, nullptr, input, output});
  UpdateGraphChangeValue();
}

void PreviewAutoCacher::ValueChanged(const NodeInput &input)
{
  graph_update_queue_.append({QueuedJob::kValueChanged, nullptr, input, nullptr});
  UpdateGraphChangeValue();
}

void PreviewAutoCacher::ValueHintChanged(const NodeInput &input)
{
  graph_update_queue_.append({QueuedJob::kValueHintChanged, nullptr, input, nullptr});
  UpdateGraphChangeValue();
}

void PreviewAutoCacher::TryRender()
{
  delayed_requeue_timer_.stop();

  if (!graph_update_queue_.isEmpty()) {
    // Check if we have jobs running in other threads that shouldn't be interrupted right now
    // NOTE: We don't check for downloads because, while they run in another thread, they don't
    //       require any access to the graph and therefore don't risk race conditions.
    if (!running_audio_tasks_.isEmpty()
        || !running_video_tasks_.isEmpty()) {
      return;
    }

    // No jobs are active, we can process the update queue
    ProcessUpdateQueue();
  }

  if (single_frame_render_) {
    // Check if already caching this
<<<<<<< HEAD
    RenderTicketWatcher *watcher = RenderFrame(copied_viewer_node_->GetConnectedTextureOutput(),
                                               single_frame_render_->property("time").value<rational>(),
                                               RenderTicketPriority(single_frame_render_->property("priority").toInt()),
=======
    RenderTicketWatcher *watcher = RenderFrame(single_frame_render_->property("time").value<rational>(),
>>>>>>> 8ff3544c
                                               nullptr);
    video_immediate_passthroughs_[watcher].append(single_frame_render_);

    single_frame_render_ = nullptr;
  }

<<<<<<< HEAD
  if (!pause_renders_) {
    // Ensure we are running tasks if we have any
    const int max_tasks = RenderManager::GetNumberOfIdealConcurrentJobs();
=======
  // Completely arbitrary number. I don't know what's optimal for this yet.
  const int max_tasks = 4;
>>>>>>> 8ff3544c

    // Handle video tasks
    while (!pending_video_jobs_.empty()) {
      VideoJob &d = pending_video_jobs_.front();

<<<<<<< HEAD
      if (Node *copy = copy_map_.value(d.node)) {
        // Queue next frames
        rational t;
        while (running_video_tasks_.size() < max_tasks && d.iterator.GetNext(&t)) {
          RenderFrame(copy, t, RenderTicketPriority::kNormal, d.cache);
=======
    // We want this hash, if we're not already rendering, start render now
    if (!render_task) {
      // Don't render any hash more than once
      RenderFrame(t, viewer_node_->video_frame_cache());
    }
>>>>>>> 8ff3544c

          emit SignalCacheProxyTaskProgress(double(d.iterator.frame_index()) / double(d.iterator.size()));

          if (!d.iterator.HasNext()) {
            emit StopCacheProxyTasks();
          }
        }
      } else {
        qCritical() << "Failed to find node copy for video job";
      }

      if (d.iterator.HasNext()) {
        break;
      } else {
        pending_video_jobs_.pop_front();
      }
    }

    // Handle audio tasks
    while (!pending_audio_jobs_.empty()) {
      AudioJob &d = pending_audio_jobs_.front();

<<<<<<< HEAD
      // Start job
      if (Node *copy = copy_map_.value(d.node)) {
        RenderAudio(copy, d.range, RenderTicketPriority::kNormal, d.cache);
      } else {
        qCritical() << "Failed to find node copy for audio job";
      }
=======
    // Start job
    RenderAudio(r, true);
>>>>>>> 8ff3544c

      pending_audio_jobs_.pop_front();
    }
  }
}

<<<<<<< HEAD
RenderTicketWatcher* PreviewAutoCacher::RenderFrame(Node *node, const rational& time, RenderTicketPriority priority, PlaybackCache *cache)
=======
RenderTicketWatcher* PreviewAutoCacher::RenderFrame(Node *node, const rational& time, FrameHashCache *cache)
>>>>>>> 8ff3544c
{
  RenderTicketWatcher* watcher = new RenderTicketWatcher();
  watcher->setProperty("job", QVariant::fromValue(last_update_time_));
  watcher->setProperty("cache", Node::PtrToValue(cache));
  watcher->setProperty("time", QVariant::fromValue(time));
  connect(watcher, &RenderTicketWatcher::Finished, this, &PreviewAutoCacher::VideoRendered);
<<<<<<< HEAD
  running_video_tasks_.append(watcher);

  RenderManager::RenderVideoParams rvp(node,
                                       copied_viewer_node_->GetVideoParams(),
                                       copied_viewer_node_->GetAudioParams(),
                                       time,
                                       copied_color_manager_);

  if (FrameHashCache *frame_cache = dynamic_cast<FrameHashCache *>(cache)) {
    if (ThumbnailCache *wave_cache = dynamic_cast<ThumbnailCache *>(cache)) {
      rvp.video_params.set_divider(VideoParams::GetDividerForTargetResolution(rvp.video_params.width(), rvp.video_params.height(), 160, 120));
      rvp.force_color_output = display_color_processor_;
      rvp.force_format = VideoParams::kFormatUnsigned8;
=======
  video_tasks_.insert(watcher, time);
  watcher->SetTicket(RenderManager::instance()->RenderFrame(node,
                                                            copied_viewer_node_->GetVideoParams(),
                                                            copied_viewer_node_->GetAudioParams(),
                                                            copied_color_manager_,
                                                            time,
                                                            RenderMode::kOffline,
                                                            cache,
                                                            RenderManager::kTexture));
  return watcher;
}

RenderTicketPtr PreviewAutoCacher::RenderAudio(Node *node, const TimeRange &r, bool generate_waveforms)
{
  RenderTicketWatcher* watcher = new RenderTicketWatcher();
  watcher->setProperty("job", QVariant::fromValue(last_update_time_));
  connect(watcher, &RenderTicketWatcher::Finished, this, &PreviewAutoCacher::AudioRendered);
  audio_tasks_.insert(watcher, r);

  RenderTicketPtr ticket = RenderManager::instance()->RenderAudio(node, r, copied_viewer_node_->GetAudioParams(), RenderMode::kOffline, generate_waveforms);
  watcher->SetTicket(ticket);
  return ticket;
}
>>>>>>> 8ff3544c

      wave_cache->SetTimebase(rational(1, 10));
    } else {
      frame_cache->SetTimebase(viewer_node_->GetVideoParams().frame_rate_as_time_base());
    }

    rvp.AddCache(frame_cache);
  }

  rvp.priority = priority;
  rvp.return_type = RenderManager::kTexture;
  rvp.use_cache = true;

  watcher->SetTicket(RenderManager::instance()->RenderFrame(rvp));

  return watcher;
}

RenderTicketPtr PreviewAutoCacher::RenderAudio(Node *node, const TimeRange &r, RenderTicketPriority priority, PlaybackCache *cache)
{
  RenderTicketWatcher* watcher = new RenderTicketWatcher();
  watcher->setProperty("job", QVariant::fromValue(last_update_time_));
  watcher->setProperty("node", Node::PtrToValue(node));
  watcher->setProperty("cache", Node::PtrToValue(cache));
  watcher->setProperty("time", QVariant::fromValue(r));
  connect(watcher, &RenderTicketWatcher::Finished, this, &PreviewAutoCacher::AudioRendered);
  running_audio_tasks_.append(watcher);

  RenderManager::RenderAudioParams rap(node,
                                       r,
                                       copied_viewer_node_->GetAudioParams());

  rap.generate_waveforms = dynamic_cast<AudioWaveformCache*>(cache);
  rap.priority = priority;
  rap.clamp = false;

  RenderTicketPtr ticket = RenderManager::instance()->RenderAudio(rap);
  watcher->SetTicket(ticket);
  return ticket;
}

void PreviewAutoCacher::ConformFinished()
{
  // Got an audio conform, requeue all the audio currently needing a conform
  last_conform_task_.Acquire();

  for (auto it=audio_cache_data_.begin(); it!=audio_cache_data_.end(); it++) {
    foreach (const TimeRange &range, it.value().needs_conform) {
      it.key()->Request(range);
    }
    it.value().needs_conform.clear();
  }
}

void PreviewAutoCacher::CacheProxyTaskCancelled()
{
  pending_video_jobs_.clear();

  TryRender();
}

void PreviewAutoCacher::ForceCacheRange(const TimeRange &range)
{
  use_custom_range_ = true;
  custom_autocache_range_ = range;

  // Re-hash these frames and start rendering
  StartCachingVideoRange(viewer_node_->video_frame_cache(), range);
}

void PreviewAutoCacher::SetViewerNode(ViewerOutput *viewer_node)
{
  if (viewer_node_ == viewer_node) {
    return;
  }

  if (viewer_node_) {
    // We must wait for any jobs to finish because they'll be using our copied graph and we're
    // about to destroy it

    // Stop requeue timer if it's running
    delayed_requeue_timer_.stop();

    // Handle video rendering tasks
    if (!running_video_tasks_.isEmpty()) {
      // Cancel any video tasks and wait for them to finish
      CancelVideoTasks(true);
      running_video_tasks_.clear();
    }

    // Handle audio rendering tasks
    if (!running_audio_tasks_.isEmpty()) {
      // Cancel any audio tasks and wait for them to finish
      CancelAudioTasks(true);
      running_audio_tasks_.clear();
    }

    // Clear any single frame render that might be queued
    CancelQueuedSingleFrameRender();

    // Not interested in video passthroughs anymore
    video_immediate_passthroughs_.clear();

    // Disconnect from all node cache's
    for (auto it=copy_map_.cbegin(); it!=copy_map_.cend(); it++) {
      DisconnectFromNodeCache(it.key());
    }

    // Delete all of our copied nodes
    qDeleteAll(created_nodes_);
    created_nodes_.clear();
    copy_map_.clear();
    copied_viewer_node_ = nullptr;
    graph_update_queue_.clear();

    // Ensure all cache data is cleared
    video_cache_data_.clear();
    audio_cache_data_.clear();

    // Disconnect signals for future node additions/deletions
    NodeGraph* graph = viewer_node_->parent();

    disconnect(graph, &NodeGraph::NodeAdded, this, &PreviewAutoCacher::NodeAdded);
    disconnect(graph, &NodeGraph::NodeRemoved, this, &PreviewAutoCacher::NodeRemoved);
    disconnect(graph, &NodeGraph::InputConnected, this, &PreviewAutoCacher::EdgeAdded);
    disconnect(graph, &NodeGraph::InputDisconnected, this, &PreviewAutoCacher::EdgeRemoved);
    disconnect(graph, &NodeGraph::ValueChanged, this, &PreviewAutoCacher::ValueChanged);
    disconnect(graph, &NodeGraph::InputValueHintChanged, this, &PreviewAutoCacher::ValueHintChanged);
  }

  viewer_node_ = viewer_node;

  if (viewer_node_) {
    // Copy graph
    NodeGraph* graph = viewer_node_->parent();

    SetRendersPaused(true);

    // Add all nodes
    for (int i=0; i<copied_project_.nodes().size(); i++) {
      InsertIntoCopyMap(graph->nodes().at(i), copied_project_.nodes().at(i));
    }
    for (int i=copied_project_.nodes().size(); i<graph->nodes().size(); i++) {
      AddNode(graph->nodes().at(i));
    }
    for (int i=0; i<graph->nodes().size(); i++) {
      graph->nodes().at(i)->ConnectedToPreviewEvent();
    }

    // Find copied viewer node
    copied_viewer_node_ = static_cast<ViewerOutput*>(copy_map_.value(viewer_node_));
    copied_color_manager_ = static_cast<ColorManager*>(copy_map_.value(viewer_node_->project()->color_manager()));

    // Add all connections
    foreach (Node* node, graph->nodes()) {
      for (auto it=node->input_connections().cbegin(); it!=node->input_connections().cend(); it++) {
        AddEdge(it->second, it->first);
      }
    }

    // Ensure graph change value is just before the sync value
    UpdateGraphChangeValue();
    UpdateLastSyncedValue();

    // Connect signals for future node additions/deletions
    connect(graph, &NodeGraph::NodeAdded, this, &PreviewAutoCacher::NodeAdded, Qt::DirectConnection);
    connect(graph, &NodeGraph::NodeRemoved, this, &PreviewAutoCacher::NodeRemoved, Qt::DirectConnection);
    connect(graph, &NodeGraph::InputConnected, this, &PreviewAutoCacher::EdgeAdded, Qt::DirectConnection);
    connect(graph, &NodeGraph::InputDisconnected, this, &PreviewAutoCacher::EdgeRemoved, Qt::DirectConnection);
    connect(graph, &NodeGraph::ValueChanged, this, &PreviewAutoCacher::ValueChanged, Qt::DirectConnection);
    connect(graph, &NodeGraph::InputValueHintChanged, this, &PreviewAutoCacher::ValueHintChanged, Qt::DirectConnection);

    SetRendersPaused(false);
  }
}

}<|MERGE_RESOLUTION|>--- conflicted
+++ resolved
@@ -80,11 +80,7 @@
 
 RenderTicketPtr PreviewAutoCacher::GetRangeOfAudio(TimeRange range)
 {
-<<<<<<< HEAD
-  return RenderAudio(copied_viewer_node_->GetConnectedSampleOutput(), range, priority, nullptr);
-=======
-  return RenderAudio(range, false);
->>>>>>> 8ff3544c
+  return RenderAudio(copied_viewer_node_->GetConnectedSampleOutput(), range, nullptr);
 }
 
 void PreviewAutoCacher::ClearSingleFrameRenders()
@@ -601,45 +597,27 @@
 
   if (single_frame_render_) {
     // Check if already caching this
-<<<<<<< HEAD
     RenderTicketWatcher *watcher = RenderFrame(copied_viewer_node_->GetConnectedTextureOutput(),
                                                single_frame_render_->property("time").value<rational>(),
-                                               RenderTicketPriority(single_frame_render_->property("priority").toInt()),
-=======
-    RenderTicketWatcher *watcher = RenderFrame(single_frame_render_->property("time").value<rational>(),
->>>>>>> 8ff3544c
                                                nullptr);
     video_immediate_passthroughs_[watcher].append(single_frame_render_);
 
     single_frame_render_ = nullptr;
   }
 
-<<<<<<< HEAD
   if (!pause_renders_) {
-    // Ensure we are running tasks if we have any
-    const int max_tasks = RenderManager::GetNumberOfIdealConcurrentJobs();
-=======
-  // Completely arbitrary number. I don't know what's optimal for this yet.
-  const int max_tasks = 4;
->>>>>>> 8ff3544c
+    // Completely arbitrary number. I don't know what's optimal for this yet.
+    const int max_tasks = 4;
 
     // Handle video tasks
     while (!pending_video_jobs_.empty()) {
       VideoJob &d = pending_video_jobs_.front();
 
-<<<<<<< HEAD
       if (Node *copy = copy_map_.value(d.node)) {
         // Queue next frames
         rational t;
         while (running_video_tasks_.size() < max_tasks && d.iterator.GetNext(&t)) {
-          RenderFrame(copy, t, RenderTicketPriority::kNormal, d.cache);
-=======
-    // We want this hash, if we're not already rendering, start render now
-    if (!render_task) {
-      // Don't render any hash more than once
-      RenderFrame(t, viewer_node_->video_frame_cache());
-    }
->>>>>>> 8ff3544c
+          RenderFrame(copy, t, d.cache);
 
           emit SignalCacheProxyTaskProgress(double(d.iterator.frame_index()) / double(d.iterator.size()));
 
@@ -662,35 +640,26 @@
     while (!pending_audio_jobs_.empty()) {
       AudioJob &d = pending_audio_jobs_.front();
 
-<<<<<<< HEAD
       // Start job
       if (Node *copy = copy_map_.value(d.node)) {
-        RenderAudio(copy, d.range, RenderTicketPriority::kNormal, d.cache);
+        RenderAudio(copy, d.range, d.cache);
       } else {
         qCritical() << "Failed to find node copy for audio job";
       }
-=======
-    // Start job
-    RenderAudio(r, true);
->>>>>>> 8ff3544c
 
       pending_audio_jobs_.pop_front();
     }
   }
 }
 
-<<<<<<< HEAD
-RenderTicketWatcher* PreviewAutoCacher::RenderFrame(Node *node, const rational& time, RenderTicketPriority priority, PlaybackCache *cache)
-=======
-RenderTicketWatcher* PreviewAutoCacher::RenderFrame(Node *node, const rational& time, FrameHashCache *cache)
->>>>>>> 8ff3544c
+RenderTicketWatcher* PreviewAutoCacher::RenderFrame(Node *node, const rational& time, PlaybackCache *cache)
 {
   RenderTicketWatcher* watcher = new RenderTicketWatcher();
   watcher->setProperty("job", QVariant::fromValue(last_update_time_));
   watcher->setProperty("cache", Node::PtrToValue(cache));
   watcher->setProperty("time", QVariant::fromValue(time));
   connect(watcher, &RenderTicketWatcher::Finished, this, &PreviewAutoCacher::VideoRendered);
-<<<<<<< HEAD
+
   running_video_tasks_.append(watcher);
 
   RenderManager::RenderVideoParams rvp(node,
@@ -704,31 +673,6 @@
       rvp.video_params.set_divider(VideoParams::GetDividerForTargetResolution(rvp.video_params.width(), rvp.video_params.height(), 160, 120));
       rvp.force_color_output = display_color_processor_;
       rvp.force_format = VideoParams::kFormatUnsigned8;
-=======
-  video_tasks_.insert(watcher, time);
-  watcher->SetTicket(RenderManager::instance()->RenderFrame(node,
-                                                            copied_viewer_node_->GetVideoParams(),
-                                                            copied_viewer_node_->GetAudioParams(),
-                                                            copied_color_manager_,
-                                                            time,
-                                                            RenderMode::kOffline,
-                                                            cache,
-                                                            RenderManager::kTexture));
-  return watcher;
-}
-
-RenderTicketPtr PreviewAutoCacher::RenderAudio(Node *node, const TimeRange &r, bool generate_waveforms)
-{
-  RenderTicketWatcher* watcher = new RenderTicketWatcher();
-  watcher->setProperty("job", QVariant::fromValue(last_update_time_));
-  connect(watcher, &RenderTicketWatcher::Finished, this, &PreviewAutoCacher::AudioRendered);
-  audio_tasks_.insert(watcher, r);
-
-  RenderTicketPtr ticket = RenderManager::instance()->RenderAudio(node, r, copied_viewer_node_->GetAudioParams(), RenderMode::kOffline, generate_waveforms);
-  watcher->SetTicket(ticket);
-  return ticket;
-}
->>>>>>> 8ff3544c
 
       wave_cache->SetTimebase(rational(1, 10));
     } else {
@@ -738,7 +682,6 @@
     rvp.AddCache(frame_cache);
   }
 
-  rvp.priority = priority;
   rvp.return_type = RenderManager::kTexture;
   rvp.use_cache = true;
 
@@ -747,7 +690,7 @@
   return watcher;
 }
 
-RenderTicketPtr PreviewAutoCacher::RenderAudio(Node *node, const TimeRange &r, RenderTicketPriority priority, PlaybackCache *cache)
+RenderTicketPtr PreviewAutoCacher::RenderAudio(Node *node, const TimeRange &r, PlaybackCache *cache)
 {
   RenderTicketWatcher* watcher = new RenderTicketWatcher();
   watcher->setProperty("job", QVariant::fromValue(last_update_time_));
@@ -762,7 +705,6 @@
                                        copied_viewer_node_->GetAudioParams());
 
   rap.generate_waveforms = dynamic_cast<AudioWaveformCache*>(cache);
-  rap.priority = priority;
   rap.clamp = false;
 
   RenderTicketPtr ticket = RenderManager::instance()->RenderAudio(rap);
