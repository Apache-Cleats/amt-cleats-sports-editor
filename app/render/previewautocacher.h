/***

  Olive - Non-Linear Video Editor
  Copyright (C) 2022 Olive Team

  This program is free software: you can redistribute it and/or modify
  it under the terms of the GNU General Public License as published by
  the Free Software Foundation, either version 3 of the License, or
  (at your option) any later version.

  This program is distributed in the hope that it will be useful,
  but WITHOUT ANY WARRANTY; without even the implied warranty of
  MERCHANTABILITY or FITNESS FOR A PARTICULAR PURPOSE.  See the
  GNU General Public License for more details.

  You should have received a copy of the GNU General Public License
  along with this program.  If not, see <http://www.gnu.org/licenses/>.

***/

#ifndef AUTOCACHER_H
#define AUTOCACHER_H

#include <QtConcurrent/QtConcurrent>

#include "config/config.h"
#include "node/color/colormanager/colormanager.h"
#include "node/graph.h"
#include "node/group/group.h"
#include "node/node.h"
#include "node/output/viewer/viewer.h"
#include "node/project/project.h"
#include "render/audioparams.h"
#include "render/renderjobtracker.h"
#include "render/rendermanager.h"

namespace olive {

/**
 * @brief Manager for dynamically caching a sequence in the background
 *
 * Intended to be used with a Viewer to dynamically cache parts of a sequence based on the playhead.
 */
class PreviewAutoCacher : public QObject
{
  Q_OBJECT
public:
  PreviewAutoCacher(QObject *parent = nullptr);

  virtual ~PreviewAutoCacher() override;

  RenderTicketPtr GetSingleFrame(const rational& t);

  RenderTicketPtr GetRangeOfAudio(TimeRange range);

  void ClearSingleFrameRenders();

  /**
   * @brief Set the viewer node to auto-cache
   */
  void SetViewerNode(ViewerOutput *viewer_node);

  /**
   * @brief Force a certain range to be cached
   *
   * Usually, PreviewAutoCacher caches a user-defined range around the playhead, however there are
   * times they may want certain non-playhead-related time ranges to be cached (i.e. entire sequence
   * or in/out range), so that can be set here.
   */
  void ForceCacheRange(const TimeRange& range);

  /**
   * @brief Updates the range of frames to auto-cache
   */
  void SetPlayhead(const rational& playhead);

  /**
   * @brief Call cancel on all currently running video tasks
   *
   * Signalling cancel to a video task indicates that we're no longer interested in its end result.
   * This does not end all video tasks immediately, the RenderManager will do what it can to speed
   * up finishing the task. The RenderManager will  also return "no result", which can be checked
   * with watcher->HasResult.
   */
  void CancelVideoTasks(bool and_wait_for_them_to_finish = false);
  void CancelAudioTasks(bool and_wait_for_them_to_finish = false);

  bool IsRenderingCustomRange() const;

  void SetRendersPaused(bool e);

public slots:
  void SetDisplayColorProcessor(ColorProcessorPtr processor)
  {
    display_color_processor_ = processor;
  }

signals:
  void StopCacheProxyTasks();

  void SignalCacheProxyTaskProgress(double d);

private:
  void TryRender();

<<<<<<< HEAD
  RenderTicketWatcher *RenderFrame(Node *node, const rational &time, RenderTicketPriority priority, PlaybackCache *cache);

  RenderTicketPtr RenderAudio(Node *node, const TimeRange &range, RenderTicketPriority priority, PlaybackCache *cache);
=======
  RenderTicketWatcher *RenderFrame(Node *node, const rational &time, FrameHashCache *cache);
  RenderTicketWatcher *RenderFrame(const rational &time, FrameHashCache *cache)
  {
    return RenderFrame(copied_viewer_node_->GetConnectedTextureOutput(), time, cache);
  }

  RenderTicketPtr RenderAudio(Node *node, const TimeRange &range, bool generate_waveforms);
  RenderTicketPtr RenderAudio(const TimeRange &range, bool generate_waveforms)
  {
    return RenderAudio(copied_viewer_node_->GetConnectedSampleOutput(), range, generate_waveforms);
  }
>>>>>>> 8ff3544c

  /**
   * @brief Process all changes to internal NodeGraph copy
   *
   * PreviewAutoCacher staggers updates to its internal NodeGraph copy, only applying them when the
   * RenderManager is not reading from it. This function is called when such an opportunity arises.
   */
  void ProcessUpdateQueue();

  void AddNode(Node* node);
  void RemoveNode(Node* node);
  void AddEdge(Node *output, const NodeInput& input);
  void RemoveEdge(Node *output, const NodeInput& input);
  void CopyValue(const NodeInput& input);
  void CopyValueHint(const NodeInput& input);

  void InsertIntoCopyMap(Node* node, Node* copy);

  void ConnectToNodeCache(Node *node);
  void DisconnectFromNodeCache(Node *node);

  void UpdateGraphChangeValue();
  void UpdateLastSyncedValue();

  void CancelQueuedSingleFrameRender();

  void StartCachingRange(const TimeRange &range, TimeRangeList *range_list, RenderJobTracker *tracker);
  void StartCachingVideoRange(PlaybackCache *cache, const TimeRange &range);
  void StartCachingAudioRange(PlaybackCache *cache, const TimeRange &range);

  void VideoInvalidatedFromNode(PlaybackCache *cache, const olive::TimeRange &range);
  void AudioInvalidatedFromNode(PlaybackCache *cache, const olive::TimeRange &range);

  class QueuedJob {
  public:
    enum Type {
      kNodeAdded,
      kNodeRemoved,
      kEdgeAdded,
      kEdgeRemoved,
      kValueChanged,
      kValueHintChanged
    };

    Type type;
    Node* node;
    NodeInput input;
    Node *output;
  };

  ViewerOutput* viewer_node_;

  Project copied_project_;

  QVector<QueuedJob> graph_update_queue_;
  QHash<Node*, Node*> copy_map_;
  QHash<NodeGraph*, NodeGraph*> graph_map_;
  ViewerOutput* copied_viewer_node_;
  ColorManager* copied_color_manager_;
  QVector<Node*> created_nodes_;

  TimeRange cache_range_;

  bool use_custom_range_;
  TimeRange custom_autocache_range_;

  bool pause_renders_;

  RenderTicketPtr single_frame_render_;
  QMap<RenderTicketWatcher*, QVector<RenderTicketPtr> > video_immediate_passthroughs_;

  JobTime graph_changed_time_;
  JobTime last_update_time_;

  QTimer delayed_requeue_timer_;

  JobTime last_conform_task_;

  QVector<RenderTicketWatcher*> running_video_tasks_;
  QVector<RenderTicketWatcher*> running_audio_tasks_;

  struct VideoJob {
    Node *node;
    PlaybackCache *cache;
    TimeRange range;
    TimeRangeListFrameIterator iterator;
  };

  struct VideoCacheData {
    RenderJobTracker job_tracker;
  };

  struct AudioJob {
    Node *node;
    PlaybackCache *cache;
    TimeRange range;
  };

  struct AudioCacheData {
    RenderJobTracker job_tracker;
    TimeRangeList needs_conform;
  };

  std::list<VideoJob> pending_video_jobs_;
  std::list<AudioJob> pending_audio_jobs_;

  QHash<PlaybackCache*, VideoCacheData> video_cache_data_;
  QHash<PlaybackCache*, AudioCacheData> audio_cache_data_;

  ColorProcessorPtr display_color_processor_;

private slots:
  /**
   * @brief Handler for when the NodeGraph reports a video change over a certain time range
   */
  void VideoInvalidatedFromCache(const olive::TimeRange &range);

  /**
   * @brief Handler for when the NodeGraph reports a audio change over a certain time range
   */
  void AudioInvalidatedFromCache(const olive::TimeRange &range);

  void CancelForCache();

  /**
   * @brief Handler for when the RenderManager has returned rendered audio
   */
  void AudioRendered();

  /**
   * @brief Handler for when the RenderManager has returned rendered video frames
   */
  void VideoRendered();

  void NodeAdded(Node* node);

  void NodeRemoved(Node* node);

  void EdgeAdded(Node *output, const NodeInput& input);

  void EdgeRemoved(Node *output, const NodeInput& input);

  void ValueChanged(const NodeInput& input);

  void ValueHintChanged(const NodeInput &input);

  /**
   * @brief Generic function called whenever the frames to render need to be (re)queued
   */
  //void RequeueFrames();

  void ConformFinished();

  void CacheProxyTaskCancelled();

};

}

#endif // AUTOCACHER_H<|MERGE_RESOLUTION|>--- conflicted
+++ resolved
@@ -103,23 +103,9 @@
 private:
   void TryRender();
 
-<<<<<<< HEAD
-  RenderTicketWatcher *RenderFrame(Node *node, const rational &time, RenderTicketPriority priority, PlaybackCache *cache);
-
-  RenderTicketPtr RenderAudio(Node *node, const TimeRange &range, RenderTicketPriority priority, PlaybackCache *cache);
-=======
-  RenderTicketWatcher *RenderFrame(Node *node, const rational &time, FrameHashCache *cache);
-  RenderTicketWatcher *RenderFrame(const rational &time, FrameHashCache *cache)
-  {
-    return RenderFrame(copied_viewer_node_->GetConnectedTextureOutput(), time, cache);
-  }
-
-  RenderTicketPtr RenderAudio(Node *node, const TimeRange &range, bool generate_waveforms);
-  RenderTicketPtr RenderAudio(const TimeRange &range, bool generate_waveforms)
-  {
-    return RenderAudio(copied_viewer_node_->GetConnectedSampleOutput(), range, generate_waveforms);
-  }
->>>>>>> 8ff3544c
+  RenderTicketWatcher *RenderFrame(Node *node, const rational &time, PlaybackCache *cache);
+
+  RenderTicketPtr RenderAudio(Node *node, const TimeRange &range, PlaybackCache *cache);
 
   /**
    * @brief Process all changes to internal NodeGraph copy
