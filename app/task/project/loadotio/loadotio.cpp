--- conflicted
+++ resolved
@@ -32,17 +32,11 @@
 
 #include "node/block/clip/clip.h"
 #include "node/block/gap/gap.h"
-<<<<<<< HEAD
+#include "node/block/transition/crossdissolve/crossdissolvetransition.h"
 #include "node/project/folder/folder.h"
 #include "node/project/footage/footage.h"
 #include "node/project/sequence/sequence.h"
 #include "widget/timelinewidget/timelineundo.h"
-=======
-#include "node/block/transition/crossdissolve/crossdissolvetransition.h"
-#include "node/input/media/media.h"
-#include "project/item/folder/folder.h"
-#include "project/item/sequence/sequence.h"
->>>>>>> a30d86f4
 
 #define OTIO opentimelineio::v1_0
 
@@ -90,13 +84,16 @@
   QMap<QString, Footage*> imported_footage;
 
   foreach (auto timeline, timelines) {
+    // Create sequence
     Sequence* sequence = new Sequence();
     sequence->SetLabel(QString::fromStdString(timeline->name()));
-    sequence->setParent(project_->root());
+    sequence->setParent(project_);
+    FolderAddChild(project_->root(), sequence).redo();
 
     // FIXME: As far as I know, OTIO doesn't store video/audio parameters?
     sequence->set_default_parameters();
 
+    // Iterate through tracks
     for (auto c : timeline->tracks()->children()) {
       auto otio_track = static_cast<OTIO::Track*>(c.value);
 
@@ -113,6 +110,7 @@
           type = Track::kAudio;
         }
 
+        // Create track
         TimelineAddTrackCommand t(sequence->track_list(type));
         t.redo();
         track = t.track();
@@ -157,9 +155,11 @@
           block = new GapBlock();
         }
 
-        sequence->AddNode(block);
-
+        block->setParent(project_);
         block->SetLabel(QString::fromStdString(otio_block->name()));
+
+        track->AppendBlock(block);
+
         rational start_time;
         rational duration;
 
@@ -176,7 +176,7 @@
         // If the previous block was a transition, connect the current block to it
         if (prev_block_transition) {
           TransitionBlock* previous_transition_block = static_cast<TransitionBlock*>(previous_block);
-          NodeParam::ConnectEdge(block->output(), previous_transition_block->in_block_input());
+          Node::ConnectEdge(block, NodeInput(previous_transition_block, TransitionBlock::kInBlockInput));
           prev_block_transition = false;
         }
 
@@ -188,7 +188,7 @@
           transition_block->set_length_and_media_out(duration);
 
           if (previous_block) {
-            NodeParam::ConnectEdge(previous_block->output(), transition_block->out_block_input());
+            Node::ConnectEdge(previous_block, NodeInput(transition_block, TransitionBlock::kOutBlockInput));
 
             // Set how far the transition eats into the previous clip
             transition_block->set_media_in(rational::fromDouble(-otio_block_transition->out_offset().to_seconds()));
@@ -196,13 +196,6 @@
           prev_block_transition = true;
         }
 
-<<<<<<< HEAD
-        block->set_media_in(start_time);
-        block->set_length_and_media_out(duration);
-        block->setParent(sequence);
-=======
->>>>>>> a30d86f4
-        track->AppendBlock(block);
         // Update this after it's used but before any continue statements
         previous_block = block;
 
@@ -222,7 +215,7 @@
             } else {
               probed_item = new Footage(footage_url);
               imported_footage.insert(footage_url, probed_item);
-              probed_item->setParent(project_->root());
+              probed_item->setParent(project_);
             }
 
             Track::Reference reference;
