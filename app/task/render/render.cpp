--- conflicted
+++ resolved
@@ -63,6 +63,8 @@
     RenderManager::RenderAudioParams rap(viewer_->GetConnectedSampleOutput(),
                                          range,
                                          audio_params_);
+
+    rap.mode = RenderMode::kOnline;
 
     RenderTicketWatcher* watcher = new RenderTicketWatcher();
     watcher->setProperty("range", QVariant::fromValue(range));
@@ -288,6 +290,8 @@
   rvp.force_matrix = force_matrix;
   rvp.force_format = force_format;
   rvp.force_color_output = force_color_output;
+  rvp.force_channel_count = force_channel_count;
+  rvp.mode = mode;
 
   if (cache) {
     rvp.AddCache(cache);
@@ -297,15 +301,7 @@
   watcher->setProperty("time", QVariant::fromValue(time));
   PrepareWatcher(watcher, watcher_thread);
   IncrementRunningTickets();
-<<<<<<< HEAD
   watcher->SetTicket(RenderManager::instance()->RenderFrame(rvp));
-=======
-  watcher->SetTicket(RenderManager::instance()->RenderFrame(viewer_->GetConnectedTextureOutput(), manager, time,
-                                                            mode, video_params_, audio_params_,
-                                                            force_size, force_matrix,
-                                                            force_format, force_channel_count,
-                                                            force_color_output, cache));
->>>>>>> b169ad92
 }
 
 void RenderTask::TicketDone(RenderTicketWatcher* watcher)
