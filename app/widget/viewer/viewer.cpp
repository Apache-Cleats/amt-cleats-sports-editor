/***

  Olive - Non-Linear Video Editor
  Copyright (C) 2022 Olive Team

  This program is free software: you can redistribute it and/or modify
  it under the terms of the GNU General Public License as published by
  the Free Software Foundation, either version 3 of the License, or
  (at your option) any later version.

  This program is distributed in the hope that it will be useful,
  but WITHOUT ANY WARRANTY; without even the implied warranty of
  MERCHANTABILITY or FITNESS FOR A PARTICULAR PURPOSE.  See the
  GNU General Public License for more details.

  You should have received a copy of the GNU General Public License
  along with this program.  If not, see <http://www.gnu.org/licenses/>.

***/

#include "viewer.h"

#include <QDateTime>
#include <QGuiApplication>
#include <QInputDialog>
#include <QLabel>
#include <QMessageBox>
#include <QResizeEvent>
#include <QScreen>
#include <QtMath>
#include <QVBoxLayout>

#include "audio/audiomanager.h"
#include "common/clamp.h"
#include "common/power.h"
#include "common/ratiodialog.h"
#include "common/timecodefunctions.h"
#include "config/config.h"
#include "core.h"
#include "node/block/gap/gap.h"
#include "node/generator/shape/shapenodebase.h"
#include "node/project/project.h"
#include "render/rendermanager.h"
#include "task/taskmanager.h"
#include "viewerpreventsleep.h"
#include "widget/menu/menu.h"
#include "window/mainwindow/mainwindow.h"
#include "widget/timelinewidget/tool/add.h"
#include "widget/timeruler/timeruler.h"

namespace olive {

#define super TimeBasedWidget

QVector<ViewerWidget*> ViewerWidget::instances_;

// NOTE: Hardcoded interval of size of audio chunk to render and send to the output at a time.
//       We want this to be as long as possible so the code has plenty of time to send the audio
//       while also being as short as possible so users get relatively immediate feedback when
//       changing values. 1/4 second seems to be a good middleground.
const rational ViewerWidget::kAudioPlaybackInterval = rational(1, 4);

const rational kVideoPlaybackInterval = rational(1, 2);

ViewerWidget::ViewerWidget(QWidget *parent) :
  super(false, true, parent),
  playback_speed_(0),
  color_menu_enabled_(true),
  time_changed_from_timer_(false),
  prequeuing_video_(false),
  prequeuing_audio_(0),
  record_armed_(false),
  recording_(false),
  first_requeue_watcher_(nullptr),
  enable_audio_scrubbing_(true)
{
  // Set up main layout
  QVBoxLayout* layout = new QVBoxLayout(this);
  layout->setMargin(0);

  // Set up stacked widget to allow switching away from the viewer widget
  stack_ = new QStackedWidget();
  layout->addWidget(stack_);

  // Create main OpenGL-based view and sizer
  sizer_ = new ViewerSizer();
  stack_->addWidget(sizer_);

  display_widget_ = new ViewerDisplayWidget();
  display_widget_->setAcceptDrops(true);
  display_widget_->SetShowWidgetBackground(true);
  playback_devices_.append(display_widget_);
  connect(display_widget_, &ViewerDisplayWidget::customContextMenuRequested, this, &ViewerWidget::ShowContextMenu);
  connect(display_widget_, &ViewerDisplayWidget::CursorColor, this, &ViewerWidget::CursorColor);
  connect(display_widget_, &ViewerDisplayWidget::ColorProcessorChanged, this, &ViewerWidget::ColorProcessorChanged);
  connect(display_widget_, &ViewerDisplayWidget::ColorManagerChanged, this, &ViewerWidget::ColorManagerChanged);
  connect(display_widget_, &ViewerDisplayWidget::DragEntered, this, &ViewerWidget::DragEntered);
  connect(display_widget_, &ViewerDisplayWidget::Dropped, this, &ViewerWidget::Dropped);
  connect(display_widget_, &ViewerDisplayWidget::TextureChanged, this, &ViewerWidget::TextureChanged);
  connect(display_widget_, &ViewerDisplayWidget::QueueStarved, this, &ViewerWidget::QueueStarved);
  connect(display_widget_, &ViewerDisplayWidget::QueueNoLongerStarved, this, &ViewerWidget::QueueNoLongerStarved);
  connect(display_widget_, &ViewerDisplayWidget::CreateAddableAt, this, &ViewerWidget::CreateAddableAt);
  connect(sizer_, &ViewerSizer::RequestScale, display_widget_, &ViewerDisplayWidget::SetMatrixZoom);
  connect(sizer_, &ViewerSizer::RequestTranslate, display_widget_, &ViewerDisplayWidget::SetMatrixTranslate);
  connect(display_widget_, &ViewerDisplayWidget::HandDragMoved, sizer_, &ViewerSizer::HandDragMove);
  sizer_->SetWidget(display_widget_);

  // Make the display widget the first tabbable widget. While the viewer display cannot actually
  // be interacted with by tabbing, it prevents the actual first tabbable widget (the playhead
  // slider in `controls_`) from getting auto-focused any time the panel is maximized (with `)
  display_widget_->setFocusPolicy(Qt::TabFocus);

  // Create waveform view when audio is connected and video isn't
  waveform_view_ = new AudioWaveformView();
  ConnectTimelineView(waveform_view_, true);
  PassWheelEventsToScrollBar(waveform_view_);
  stack_->addWidget(waveform_view_);

  // Create time ruler
  layout->addWidget(ruler());

  // Create scrollbar
  layout->addWidget(scrollbar());
  connect(scrollbar(), &QScrollBar::valueChanged, ruler(), &TimeRuler::SetScroll);
  connect(scrollbar(), &QScrollBar::valueChanged, waveform_view_, &AudioWaveformView::SetScroll);

  // Create lower controls
  controls_ = new PlaybackControls();
  controls_->SetTimecodeEnabled(true);
  controls_->setSizePolicy(QSizePolicy::Expanding, QSizePolicy::Maximum);
  connect(controls_, &PlaybackControls::PlayClicked, this, static_cast<void(ViewerWidget::*)()>(&ViewerWidget::Play));
  connect(controls_, &PlaybackControls::PauseClicked, this, &ViewerWidget::Pause);
  connect(controls_, &PlaybackControls::PrevFrameClicked, this, &ViewerWidget::PrevFrame);
  connect(controls_, &PlaybackControls::NextFrameClicked, this, &ViewerWidget::NextFrame);
  connect(controls_, &PlaybackControls::BeginClicked, this, &ViewerWidget::GoToStart);
  connect(controls_, &PlaybackControls::EndClicked, this, &ViewerWidget::GoToEnd);
  connect(controls_, &PlaybackControls::TimeChanged, this, &ViewerWidget::SetTimeAndSignal);
  layout->addWidget(controls_);

  // FIXME: Magic number
  SetScale(48.0);

  // Ensures that seeking on the waveform view updates the time as expected
  connect(waveform_view_, &AudioWaveformView::customContextMenuRequested, this, &ViewerWidget::ShowContextMenu);

  connect(&playback_backup_timer_, &QTimer::timeout, this, &ViewerWidget::PlaybackTimerUpdate);

  SetAutoMaxScrollBar(true);

  instances_.append(this);

  setAcceptDrops(true);

  auto_cacher_ = new PreviewAutoCacher(this);
  connect(display_widget_, &ViewerDisplayWidget::ColorProcessorChanged, auto_cacher_, &PreviewAutoCacher::SetDisplayColorProcessor);

  connect(Core::instance(), &Core::ColorPickerEnabled, this, &ViewerWidget::SetSignalCursorColorEnabled);
  connect(this, &ViewerWidget::CursorColor, Core::instance(), &Core::ColorPickerColorEmitted);
  connect(AudioManager::instance(), &AudioManager::OutputParamsChanged, this, &ViewerWidget::UpdateAudioProcessor);
}

ViewerWidget::~ViewerWidget()
{
  instances_.removeOne(this);

  auto windows = windows_;

  foreach (ViewerWindow* window, windows) {
    delete window;
  }
}

void ViewerWidget::TimeChangedEvent(const rational &time)
{
  if (!time_changed_from_timer_) {
    PauseInternal();
  }

  if (record_armed_) {
    DisarmRecording();
  }

  controls_->SetTime(time);
  waveform_view_->SetTime(time);

  if (GetConnectedNode() && last_time_ != time) {
    if (!IsPlaying()) {
      UpdateTextureFromNode();

      PushScrubbedAudio();

      // We don't clear the FPS timer on pause in case users want to see it immediately after, but by
      // the time a new texture is drawn, assume that the FPS no longer needs to be shown.
      display_widget_->ResetFPSTimer();
    }

    display_widget_->SetTime(time);
  }

  // Send time to auto-cacher
  auto_cacher_->SetPlayhead(time);

  last_time_ = time;
}

void ViewerWidget::ConnectNodeEvent(ViewerOutput *n)
{
  connect(n, &ViewerOutput::SizeChanged, this, &ViewerWidget::SetViewerResolution);
  connect(n, &ViewerOutput::PixelAspectChanged, this, &ViewerWidget::SetViewerPixelAspect);
  connect(n, &ViewerOutput::LengthChanged, this, &ViewerWidget::LengthChangedSlot);
  connect(n, &ViewerOutput::InterlacingChanged, this, &ViewerWidget::InterlacingChangedSlot);
  connect(n, &ViewerOutput::VideoParamsChanged, this, &ViewerWidget::UpdateRendererVideoParameters);
  connect(n, &ViewerOutput::AudioParamsChanged, this, &ViewerWidget::UpdateRendererAudioParameters);
  connect(n->video_frame_cache(), &FrameHashCache::Invalidated, this, &ViewerWidget::ViewerInvalidatedVideoRange);
  connect(n, &ViewerOutput::TextureInputChanged, this, &ViewerWidget::UpdateStack);

  VideoParams vp = n->GetVideoParams();

  InterlacingChangedSlot(vp.interlacing());

  ruler()->SetPlaybackCache(n->video_frame_cache());

  SetViewerResolution(vp.width(), vp.height());
  SetViewerPixelAspect(vp.pixel_aspect_ratio());
  last_length_ = 0;
  LengthChangedSlot(n->GetLength());

  UpdateAudioProcessor();

  ColorManager* color_manager = n->project()->color_manager();

  foreach (ViewerDisplayWidget *dw, playback_devices_) {
    dw->ConnectColorManager(color_manager);
  }

  UpdateStack();

  waveform_view_->SetViewer(GetConnectedNode());
  waveform_view_->ConnectTimelinePoints(GetConnectedNode()->GetTimelinePoints());

  UpdateRendererVideoParameters();
  UpdateRendererAudioParameters();

  // Set texture to new texture (or null if no viewer node is available)
  UpdateTextureFromNode();
}

void ViewerWidget::DisconnectNodeEvent(ViewerOutput *n)
{
  PauseInternal();

  disconnect(n, &ViewerOutput::SizeChanged, this, &ViewerWidget::SetViewerResolution);
  disconnect(n, &ViewerOutput::PixelAspectChanged, this, &ViewerWidget::SetViewerPixelAspect);
  disconnect(n, &ViewerOutput::LengthChanged, this, &ViewerWidget::LengthChangedSlot);
  disconnect(n, &ViewerOutput::InterlacingChanged, this, &ViewerWidget::InterlacingChangedSlot);
  disconnect(n, &ViewerOutput::VideoParamsChanged, this, &ViewerWidget::UpdateRendererVideoParameters);
  disconnect(n, &ViewerOutput::AudioParamsChanged, this, &ViewerWidget::UpdateRendererAudioParameters);
  disconnect(n->video_frame_cache(), &FrameHashCache::Invalidated, this, &ViewerWidget::ViewerInvalidatedVideoRange);
  disconnect(n, &ViewerOutput::TextureInputChanged, this, &ViewerWidget::UpdateStack);

  CloseAudioProcessor();

  SetDisplayImage(QVariant());

  ruler()->SetPlaybackCache(nullptr);

  // Effectively disables the viewer and clears the state
  SetViewerResolution(0, 0);

  foreach (ViewerDisplayWidget *dw, playback_devices_) {
    dw->DisconnectColorManager();
  }

  waveform_view_->SetViewer(nullptr);
  waveform_view_->ConnectTimelinePoints(nullptr);

  // Queue an UpdateStack so that when it runs, the viewer node will be fully disconnected
  QMetaObject::invokeMethod(this, &ViewerWidget::UpdateStack, Qt::QueuedConnection);

  SetGizmos(nullptr);
}

void ViewerWidget::ConnectedNodeChangeEvent(ViewerOutput *n)
{
  auto_cacher_->SetViewerNode(n);
  display_widget_->SetSubtitleTracks(dynamic_cast<Sequence*>(n));
}

void ViewerWidget::ScaleChangedEvent(const double &s)
{
  super::ScaleChangedEvent(s);

  waveform_view_->SetScale(s);
}

void ViewerWidget::resizeEvent(QResizeEvent *event)
{
  super::resizeEvent(event);

  UpdateMinimumScale();
}

void ViewerWidget::TogglePlayPause()
{
  if (IsPlaying()) {
    Pause();
  } else {
    Play();
  }
}

bool ViewerWidget::IsPlaying() const
{
  return playback_speed_ != 0;
}

void ViewerWidget::SetColorMenuEnabled(bool enabled)
{
  color_menu_enabled_ = enabled;
}

void ViewerWidget::SetMatrix(const QMatrix4x4 &mat)
{
  foreach (ViewerDisplayWidget *dw, playback_devices_) {
    dw->SetMatrixCrop(mat);
  }
}

void ViewerWidget::SetFullScreen(QScreen *screen)
{
  if (!screen) {
    // Try to find the screen that contains the mouse cursor currently
    foreach (QScreen* test, QGuiApplication::screens()) {
      if (test->geometry().contains(QCursor::pos())) {
        screen = test;
        break;
      }
    }

    // Fallback, just use the first screen
    if (!screen) {
      screen = QGuiApplication::screens().first();
    }
  }

  if (windows_.contains(screen)) {
    ViewerWindow* vw = windows_.take(screen);
    vw->deleteLater();
    return;
  }

  ViewerWindow* vw = new ViewerWindow(this);

  vw->setGeometry(screen->geometry());
  vw->showFullScreen();
  vw->display_widget()->ConnectColorManager(color_manager());
  connect(vw, &ViewerWindow::destroyed, this, &ViewerWidget::WindowAboutToClose);
  connect(vw->display_widget(), &ViewerDisplayWidget::customContextMenuRequested, this, &ViewerWidget::ShowContextMenu);

  if (GetConnectedNode()) {
    vw->SetVideoParams(GetConnectedNode()->GetVideoParams());
    vw->display_widget()->SetDeinterlacing(vw->display_widget()->IsDeinterlacing());
  }

  vw->display_widget()->SetImage(QVariant::fromValue(display_widget()->GetCurrentTexture()));

  playback_devices_.append(vw->display_widget());

  (*vw->display_widget()->queue()) = *playback_devices_.first()->queue();
  if (IsPlaying()) {
    vw->display_widget()->Play(GetTimestamp(), playback_speed_, timebase());
  }

  windows_.insert(screen, vw);
}

void ViewerWidget::CacheEntireSequence()
{
  auto_cacher_->ForceCacheRange(TimeRange(0, GetConnectedNode()->GetVideoLength()));
}

void ViewerWidget::CacheSequenceInOut()
{
  if (GetConnectedNode() && GetConnectedNode()->GetTimelinePoints()->workarea()->enabled()) {
    auto_cacher_->ForceCacheRange(GetConnectedNode()->GetTimelinePoints()->workarea()->range());
  } else {
    QMessageBox::warning(this,
                         tr("Error"),
                         tr("No in or out points are set to cache."),
                         QMessageBox::Ok);
  }
}

void ViewerWidget::SetGizmos(Node *node)
{
  display_widget_->SetTimeTarget(GetConnectedNode());
  display_widget_->SetGizmos(node);
}

void ViewerWidget::StartCapture(TimelineWidget *source, const TimeRange &time, const Track::Reference &track)
{
  SetTimeAndSignal(time.in());
  ArmForRecording();

  recording_callback_ = source;
  recording_range_ = time;
  recording_track_ = track;
}

FramePtr ViewerWidget::DecodeCachedImage(const QString &cache_path, const QUuid &cache_id, const int64_t& time)
{
  FramePtr frame = FrameHashCache::LoadCacheFrame(cache_path, cache_id, time);

  if (frame) {
    frame->set_timestamp(time);
  } else {
    qWarning() << "Tried to load cached frame from file but it was null";
  }

  return frame;
}

void ViewerWidget::DecodeCachedImage(RenderTicketPtr ticket, const QString &cache_path, const QUuid &cache_id, const int64_t& time)
{
  ticket->Start();

  FramePtr f = DecodeCachedImage(cache_path, cache_id, time);

  if (f) {
    ticket->Finish(QVariant::fromValue(f));
  } else {
    ticket->Finish();
  }
}

bool ViewerWidget::ShouldForceWaveform() const
{
  return GetConnectedNode()
      && !GetConnectedNode()->GetConnectedTextureOutput()
      && GetConnectedNode()->GetConnectedSampleOutput();
}

void ViewerWidget::SetEmptyImage()
{
  foreach (ViewerDisplayWidget *dw, playback_devices_) {
    dw->SetBlank();
  }
}

void ViewerWidget::UpdateAutoCacher()
{
  auto_cacher_->SetPlayhead(GetTime());
}

void ViewerWidget::DecrementPrequeuedAudio()
{
  prequeuing_audio_--;
  if (!prequeuing_audio_) {
    FinishPlayPreprocess();
  }
}

void ViewerWidget::ArmForRecording()
{
  controls_->StartPlayBlink();
  record_armed_ = true;
}

void ViewerWidget::DisarmRecording()
{
  controls_->StopPlayBlink();
  record_armed_ = false;
}

void ViewerWidget::UpdateAudioProcessor()
{
  if (GetConnectedNode()) {
    audio_processor_.Close();

    AudioParams ap = GetConnectedNode()->GetAudioParams();
    AudioParams packed(OLIVE_CONFIG("AudioOutputSampleRate").toInt(),
                       OLIVE_CONFIG("AudioOutputChannelLayout").toULongLong(),
                       static_cast<AudioParams::Format>(OLIVE_CONFIG("AudioOutputSampleFormat").toInt()));

    audio_processor_.Open(ap, packed, (playback_speed_ == 0) ? 1 : std::abs(playback_speed_));
  }
}

void ViewerWidget::CreateAddableAt(const QRectF &f)
{
  if (Sequence *s = dynamic_cast<Sequence*>(GetConnectedNode())) {
    Track::Type type = Track::kVideo;
    int track_index = -1;
    TrackList *list = s->track_list(type);
    const rational &in = GetTime();
    rational length = OLIVE_CONFIG("DefaultStillLength").value<rational>();
    rational out = in + length;

    // Find a free track where we won't overwrite anything
    while (true) {
      track_index++;

      if (track_index >= list->GetTrackCount()) {
        // Just create a new track
        break;
      }

      Track *track = list->GetTrackAt(track_index);
      if (track->IsLocked()) {
        continue;
      }

      Block *b = track->NearestBlockBeforeOrAt(in);
      if (!b || (dynamic_cast<GapBlock*>(b) && b->out() >= out)) {
        break;
      }
    }

    MultiUndoCommand *command = new MultiUndoCommand();
    Node *clip = AddTool::CreateAddableClip(command, s, Track::Reference(type, track_index), in, length);

    if (ShapeNodeBase *shape = dynamic_cast<ShapeNodeBase*>(clip)) {
      shape->SetRect(f, s->GetVideoParams(), command);
    }

    Core::instance()->undo_stack()->pushIfHasChildren(command);
    SetGizmos(clip);
  }
}

void ViewerWidget::CloseAudioProcessor()
{
  audio_processor_.Close();
}

void ViewerWidget::QueueNextAudioBuffer()
{
  rational queue_end = audio_playback_queue_time_ + (kAudioPlaybackInterval * playback_speed_);

  // Clamp queue end by zero and the audio length
  queue_end  = clamp(queue_end, rational(0), GetConnectedNode()->GetAudioLength());
  if ((playback_speed_ > 0 && queue_end <= audio_playback_queue_time_)
      || (playback_speed_ < 0 && queue_end >= audio_playback_queue_time_)) {
    // This will queue nothing, so stop the loop here
    if (prequeuing_audio_) {
      DecrementPrequeuedAudio();
    }
    return;
  }

  RenderTicketWatcher *watcher = new RenderTicketWatcher(this);
  connect(watcher, &RenderTicketWatcher::Finished, this, &ViewerWidget::ReceivedAudioBufferForPlayback);
  audio_playback_queue_.push_back(watcher);
  watcher->SetTicket(auto_cacher_->GetRangeOfAudio(TimeRange(audio_playback_queue_time_, queue_end), RenderTicketPriority::kHigh));

  audio_playback_queue_time_ = queue_end;
}

void ViewerWidget::ReceivedAudioBufferForPlayback()
{
  while (!audio_playback_queue_.empty() && audio_playback_queue_.front()->HasResult()) {
    RenderTicketWatcher *watcher = audio_playback_queue_.front();
    audio_playback_queue_.pop_front();

    if (watcher->HasResult()) {
      SampleBuffer samples = watcher->Get().value<SampleBuffer>();
      if (samples.is_allocated()) {
        // If the samples must be reversed, reverse them now
        if (playback_speed_ < 0) {
          samples.reverse();
        }

        // Convert to packed data for audio output
        AudioProcessor::Buffer buf;
        int r = audio_processor_.Convert(samples.to_raw_ptrs().data(), samples.sample_count(), &buf);

        // TempoProcessor may have emptied the array
        if (r >= 0) {
          if (!buf.empty()) {
            const QByteArray &pack = buf.at(0);
            if (prequeuing_audio_) {
              // Add to prequeued audio buffer
              prequeued_audio_.append(pack);
            } else {
              // Push directly to audio manager
              AudioManager::instance()->PushToOutput(audio_processor_.to(), pack);
            }
          }
        } else {
          qCritical() << "Failed to process audio for playback:" << r;
        }
      }
    }

    if (prequeuing_audio_) {
      DecrementPrequeuedAudio();
    }

    delete watcher;
  }
}

void ViewerWidget::ReceivedAudioBufferForScrubbing()
{
  // NOTE: Might be good to organize a queue for this in the event that audio takes a long time to
  //       keep the scrubbed chunks ordered, similar to the playback_queue_ or audio_playback_queue_

  RenderTicketWatcher *watcher = static_cast<RenderTicketWatcher *>(sender());

  if (watcher->HasResult()) {
    SampleBuffer samples = watcher->Get().value<SampleBuffer>();
    if (samples.is_allocated()) {
      if (samples.audio_params().channel_count() > 0) {
        AudioProcessor::Buffer buf;
        int r = audio_processor_.Convert(samples.to_raw_ptrs().data(), samples.sample_count(), &buf);

        if (r >= 0) {
          if (!buf.empty()) {
            QString error;
            const QByteArray &packed = buf.at(0);
            AudioManager::instance()->ClearBufferedOutput();
            if (!AudioManager::instance()->PushToOutput(audio_processor_.to(), packed, &error)) {
              Core::instance()->ShowStatusBarMessage(tr("Audio scrubbing failed: %1").arg(error));
            }
            AudioMonitor::PushSampleBufferOnAll(samples);
          }
        } else {
          qCritical() << "Failed to process audio for scrubbing:" << r;
        }
      }
    }
  }

  delete watcher;
}

void ViewerWidget::QueueStarved()
{
  static const int kMaximumWaitTimeMs = 250;
  static const rational kMaximumWaitTime(kMaximumWaitTimeMs, 1000);
  qint64 now = QDateTime::currentMSecsSinceEpoch();

  if (!queue_starved_start_) {
    queue_starved_start_ = now;
  } else if (now > queue_starved_start_ + kMaximumWaitTimeMs) {
    if (first_requeue_watcher_) {
      if (GetTime() + kMaximumWaitTime < first_requeue_watcher_->property("time").value<rational>()) {
        // We still have time
        return;
      }
    }

    ForceRequeueFromCurrentTime();
    queue_starved_start_ = 0;
  }
}

void ViewerWidget::QueueNoLongerStarved()
{
  queue_starved_start_ = 0;
}

void ViewerWidget::ForceRequeueFromCurrentTime()
{
  // Allow half a second for requeue to complete
  static const rational kRequeueWaitTime(1);

  auto_cacher_->ClearSingleFrameRenders();
  queue_watchers_.clear();
  int queue = DeterminePlaybackQueueSize();
  playback_queue_next_frame_ = GetTimestamp() + playback_speed_ * Timecode::time_to_timestamp(kRequeueWaitTime, timebase(), Timecode::kFloor);;
  first_requeue_watcher_ = nullptr;
  for (int i=0; i<queue; i++) {
    RenderTicketWatcher *watcher = RequestNextFrameForQueue();
    if (!first_requeue_watcher_) {
      first_requeue_watcher_ = watcher;
    }
  }
}

void ViewerWidget::UpdateTextureFromNode()
{
  if (!GetConnectedNode()) {
    return;
  }

  if (IsPlaying()) {
    qWarning() << "UpdateTextureFromNode called while playing";
    return;
  }

  rational time = GetTime();
  bool frame_exists_at_time = FrameExistsAtTime(time);
  bool frame_might_be_still = ViewerMightBeAStill();

  if (frame_exists_at_time || frame_might_be_still) {
    // Frame was not in queue, will require rendering or decoding from cache
    // Not playing, run a task to get the frame either from the cache or the renderer
    RenderTicketWatcher* watcher = new RenderTicketWatcher();
    watcher->setProperty("start", QDateTime::currentMSecsSinceEpoch());
    watcher->setProperty("time", QVariant::fromValue(time));
    connect(watcher, &RenderTicketWatcher::Finished, this, &ViewerWidget::RendererGeneratedFrame);
    nonqueue_watchers_.append(watcher);

<<<<<<< HEAD
    watcher->SetTicket(GetFrame(time, RenderTicketPriority::kHigh));
=======
    // Clear queue because we want this frame more than any others
    if (!GetConnectedNode()->video_frame_cache()->IsEnabled() && !auto_cacher_.IsRenderingCustomRange()) {
      ClearVideoAutoCacherQueue();
    }

    watcher->SetTicket(GetFrame(time, RenderTicketPriority::kNormal));
>>>>>>> 8939a3aa
  } else {
    // There is definitely no frame here, we can immediately flip to showing nothing
    nonqueue_watchers_.clear();
    SetEmptyImage();
    return;
  }
}

void ViewerWidget::PlayInternal(int speed, bool in_to_out_only)
{
  Q_ASSERT(speed != 0);

  if (!GetConnectedNode()) {
    // Do nothing if no viewer node is attached
    return;
  }

  if (timebase().isNull()) {
    qCritical() << "ViewerWidget can't play with an invalid timebase";
    return;
  }

  // Kindly tell all viewers to stop playing and caching so all resources can be used for playback
  foreach (ViewerWidget* viewer, instances_) {
    if (viewer != this) {
      viewer->PauseInternal();
    }
    viewer->auto_cacher_->SetRendersPaused(true);
  }

  // Disarm recording if armed
  if (record_armed_) {
    DisarmRecording();
  }

  // If the playhead is beyond the end, restart at 0
  if (!recording_) {
    rational last_frame = GetConnectedNode()->GetLength() - timebase();
    if (!in_to_out_only && GetTime() >= last_frame) {
      if (speed > 0) {
        SetTimeAndSignal(0);
      } else {
        SetTimeAndSignal(last_frame);
      }
    }
  }

  playback_speed_ = speed;
  play_in_to_out_only_ = in_to_out_only;

  playback_queue_next_frame_ = GetTimestamp() + playback_speed_;

  controls_->ShowPauseButton();

  queue_starved_start_ = 0;

  // Attempt to fill playback queue
  if (display_widget_->isVisible() || !windows_.isEmpty()) {
    prequeue_length_ = DeterminePlaybackQueueSize();

    if (prequeue_length_ > 0) {
      prequeuing_video_ = true;
      prequeue_count_ = 0;

      for (int i=0; i<prequeue_length_; i++) {
        RequestNextFrameForQueue(RenderTicketPriority::kNormal, false);
        playback_queue_next_frame_ += playback_speed_;
      }
    }
  }

  AudioParams ap = GetConnectedNode()->GetAudioParams();
  if (ap.is_valid()) {
    UpdateAudioProcessor();

    AudioManager::instance()->SetOutputNotifyInterval(audio_processor_.to().time_to_bytes(kAudioPlaybackInterval));
    connect(AudioManager::instance(), &AudioManager::OutputNotify, this, &ViewerWidget::QueueNextAudioBuffer);

    static const int prequeue_count = 2;
    prequeuing_audio_ = prequeue_count; // Queue two buffers ahead of time
    audio_playback_queue_time_ = GetTime();
    for (int i=0; i<prequeue_count; i++) {
      QueueNextAudioBuffer();
    }
  }
  // Force screen to stay awake
  PreventSleep(true);
}

void ViewerWidget::PauseInternal()
{
  if (recording_) {
    AudioManager::instance()->StopRecording();
    recording_ = false;
    controls_->SetPauseButtonRecordingState(false);

    recording_callback_->DisableRecordingOverlay();
    recording_callback_->RecordingCallback(recording_filename_, recording_range_, recording_track_);
  }

  if (IsPlaying()) {
    playback_speed_ = 0;
    controls_->ShowPlayButton();

    foreach (ViewerDisplayWidget *dw, playback_devices_){
      dw->Pause();
    }

    qDeleteAll(queue_watchers_);
    queue_watchers_.clear();
    auto_cacher_->ClearSingleFrameRenders();

    playback_backup_timer_.stop();

    // Handle audio
    AudioManager::instance()->StopOutput();
    AudioMonitor::StopOnAll();
    prequeued_audio_.clear();
    disconnect(AudioManager::instance(), &AudioManager::OutputNotify, this, &ViewerWidget::QueueNextAudioBuffer);
    qDeleteAll(audio_playback_queue_);
    audio_playback_queue_.clear();
    UpdateAudioProcessor();

    foreach (ViewerWidget* viewer, instances_) {
      viewer->auto_cacher_->SetRendersPaused(false);
    }

    UpdateTextureFromNode();
  }

  prequeuing_video_ = false;
  prequeuing_audio_ = 0;

  // Reset screen timeout timer
  PreventSleep(false);
}

void ViewerWidget::PushScrubbedAudio()
{
  if (!IsPlaying() && GetConnectedNode() && OLIVE_CONFIG("AudioScrubbing").toBool() && enable_audio_scrubbing_) {
    // Get audio src device from renderer
    const AudioParams& params = GetConnectedNode()->GetAudioParams();

    if (params.is_valid()) {
      // NOTE: Hardcoded scrubbing interval (20ms)
      rational interval = rational(20, 1000);

      RenderTicketWatcher *watcher = new RenderTicketWatcher();
      connect(watcher, &RenderTicketWatcher::Finished, this, &ViewerWidget::ReceivedAudioBufferForScrubbing);
      watcher->SetTicket(auto_cacher_->GetRangeOfAudio(TimeRange(GetTime(), GetTime() + interval), RenderTicketPriority::kHigh));
    }
  }
}

void ViewerWidget::UpdateMinimumScale()
{
  if (!GetConnectedNode()) {
    return;
  }

  if (GetConnectedNode()->GetLength().isNull()) {
    // Avoids divide by zero
    SetMinimumScale(0);
  } else {
    SetMinimumScale(static_cast<double>(ruler()->width()) / GetConnectedNode()->GetLength().toDouble());
  }
}

void ViewerWidget::SetColorTransform(const ColorTransform &transform, ViewerDisplayWidget *sender)
{
  sender->SetColorTransform(transform);
}

QString ViewerWidget::GetCachedFilenameFromTime(const rational &time)
{
  if (FrameExistsAtTime(time)) {
    return GetConnectedNode()->video_frame_cache()->GetValidCacheFilename(time);
  }

  return QString();
}

bool ViewerWidget::FrameExistsAtTime(const rational &time)
{
  return GetConnectedNode() && time >= 0 && time < GetConnectedNode()->GetVideoLength();
}

bool ViewerWidget::ViewerMightBeAStill()
{
  return GetConnectedNode() && GetConnectedNode()->GetConnectedTextureOutput() && GetConnectedNode()->GetVideoLength().isNull();
}

void ViewerWidget::SetDisplayImage(QVariant frame)
{
  foreach (ViewerDisplayWidget *dw, playback_devices_) {
    dw->SetImage(frame);
  }
}

RenderTicketWatcher *ViewerWidget::RequestNextFrameForQueue(RenderTicketPriority priority, bool increment)
{
  RenderTicketWatcher *watcher = nullptr;

  rational next_time = Timecode::timestamp_to_time(playback_queue_next_frame_,
                                                   timebase());

  if (FrameExistsAtTime(next_time) || ViewerMightBeAStill()) {
    if (increment) {
      playback_queue_next_frame_ += playback_speed_;
    }

    watcher = new RenderTicketWatcher();
    watcher->setProperty("time", QVariant::fromValue(next_time));
    connect(watcher, &RenderTicketWatcher::Finished, this, &ViewerWidget::RendererGeneratedFrameForQueue);
    queue_watchers_.append(watcher);
    watcher->SetTicket(GetFrame(next_time, priority));
  }

  return watcher;
}

RenderTicketPtr ViewerWidget::GetFrame(const rational &t, RenderTicketPriority priority)
{
  QString cache_fn = GetConnectedNode()->video_frame_cache()->GetValidCacheFilename(t);

  if (!QFileInfo::exists(cache_fn)) {
    // Frame hasn't been cached, start render job
    return auto_cacher_->GetSingleFrame(t, priority);
  } else {
    // Frame has been cached, grab the frame
    RenderTicketPtr ticket = std::make_shared<RenderTicket>();
    ticket->setProperty("time", QVariant::fromValue(t));
    QtConcurrent::run(ViewerWidget::DecodeCachedImage, ticket, GetConnectedNode()->video_frame_cache()->GetCacheDirectory(), GetConnectedNode()->video_frame_cache()->GetUuid(), Timecode::time_to_timestamp(t, timebase(), Timecode::kFloor));
    return ticket;
  }
}

void ViewerWidget::FinishPlayPreprocess()
{
  // Check if we're still waiting for video or audio respectively
  if (prequeuing_video_ || prequeuing_audio_) {
    return;
  }

  int64_t playback_start_time = GetTimestamp();

  // Start audio waveform playback
  if (!prequeued_audio_.isEmpty()) {
    QString error;
    if (!AudioManager::instance()->PushToOutput(audio_processor_.to(), prequeued_audio_, &error)) {
      QMessageBox::critical(this, tr("Audio Error"), tr("Failed to start audio: %1\n\n"
                                                        "Please check your audio preferences and try again.").arg(error));
    }
    prequeued_audio_.clear();

    AudioMonitor::StartWaveformOnAll(GetConnectedNode()->GetConnectedWaveform(),
                                     GetTime(), playback_speed_);
  }

  display_widget_->ResetFPSTimer();

  foreach (ViewerDisplayWidget *dw, playback_devices_) {
    dw->Play(playback_start_time, playback_speed_, timebase());
  }

  // This is our timer for loading the queue and setting the time
  playback_backup_timer_.setInterval(qFloor(timebase_dbl()));
  playback_backup_timer_.start();

  PlaybackTimerUpdate();
}

int ViewerWidget::DeterminePlaybackQueueSize()
{
  if (playback_speed_ == 0) {
    return 0;
  }

  int64_t end_ts;

  if (playback_speed_ > 0) {
    end_ts = Timecode::time_to_timestamp(GetConnectedNode()->GetVideoLength(),
                                         timebase());
  } else {
    end_ts = 0;
  }

  int remaining_frames = (end_ts - GetTimestamp()) / playback_speed_;

  // Generate maximum queue
  int max_frames = qCeil(kVideoPlaybackInterval.toDouble() / timebase().toDouble());

  return qMin(max_frames, remaining_frames);
}

void ViewerWidget::UpdateStack()
{
  rational new_tb;

  if (ShouldForceWaveform()) {
    // If we have a node AND video is disconnected AND audio is connected, show waveform view
    stack_->setCurrentWidget(waveform_view_);
    //new_tb = GetConnectedNode()->audio_params().time_base();
  } else {
    // Otherwise show regular display
    stack_->setCurrentWidget(sizer_);

    /*if (GetConnectedNode()) {
      new_tb = GetConnectedNode()->video_params().time_base();
    }*/
  }

  /*if (new_tb != timebase()) {
    SetTimebase(new_tb);
  }*/
}

void ViewerWidget::ContextMenuSetFullScreen(QAction *action)
{
  SetFullScreen(QGuiApplication::screens().at(action->data().toInt()));
}

void ViewerWidget::ContextMenuDisableSafeMargins()
{
  context_menu_widget_->SetSafeMargins(ViewerSafeMarginInfo(false));
}

void ViewerWidget::ContextMenuSetSafeMargins()
{
  context_menu_widget_->SetSafeMargins(ViewerSafeMarginInfo(true));
}

void ViewerWidget::ContextMenuSetCustomSafeMargins()
{
  bool ok;

  double new_ratio = GetFloatRatioFromUser(this,
                                           tr("Safe Margins"),
                                           &ok);

  if (ok) {
    context_menu_widget_->SetSafeMargins(ViewerSafeMarginInfo(true, new_ratio));
  }
}

void ViewerWidget::WindowAboutToClose()
{
  ViewerWindow *vw = static_cast<ViewerWindow*>(sender());
  windows_.remove(windows_.key(vw));
  playback_devices_.removeOne(vw->display_widget());
}

void ViewerWidget::RendererGeneratedFrame()
{
  RenderTicketWatcher* ticket = static_cast<RenderTicketWatcher*>(sender());

  if (ticket->HasResult()) {
    if (nonqueue_watchers_.contains(ticket)) {
      while (!nonqueue_watchers_.isEmpty()) {
        // Pop frames that are "old"
        if (nonqueue_watchers_.takeFirst() == ticket) {
          break;
        }
      }

      SetDisplayImage(ticket->Get());
    }
  }

  delete ticket;
}

void ViewerWidget::RendererGeneratedFrameForQueue()
{
  RenderTicketWatcher* watcher = static_cast<RenderTicketWatcher*>(sender());

  if (queue_watchers_.contains(watcher)) {
    queue_watchers_.removeOne(watcher);

    if (watcher->HasResult()) {
      QVariant frame = watcher->Get();

      // Ignore this signal if we've paused now
      if (IsPlaying() || prequeuing_video_) {
        rational ts = watcher->property("time").value<rational>();

        foreach (ViewerDisplayWidget *dw, playback_devices_) {
          dw->queue()->AppendTimewise({ts, frame}, playback_speed_);
        }
        prequeue_count_++;

        if (prequeuing_video_ && prequeue_count_ == prequeue_length_) {
          prequeuing_video_ = false;
          FinishPlayPreprocess();
        }
      }
    }
  }

  if (first_requeue_watcher_ == watcher) {
    first_requeue_watcher_ = nullptr;
  }

  delete watcher;
}

void ViewerWidget::ShowContextMenu(const QPoint &pos)
{
  if (!GetConnectedNode()) {
    return;
  }

  Menu menu(static_cast<QWidget*>(sender()));

  context_menu_widget_ = dynamic_cast<ViewerDisplayWidget*>(sender());

  // ViewerDisplayWidget options
  if (context_menu_widget_) {
    // Color options
    if (context_menu_widget_->color_manager() && color_menu_enabled_) {
      {
        Menu* ocio_display_menu = context_menu_widget_->GetDisplayMenu(&menu);
        menu.addMenu(ocio_display_menu);
      }

      {
        Menu* ocio_view_menu = context_menu_widget_->GetViewMenu(&menu);
        menu.addMenu(ocio_view_menu);
      }

      {
        Menu* ocio_look_menu = context_menu_widget_->GetLookMenu(&menu);
        menu.addMenu(ocio_look_menu);
      }

      menu.addSeparator();
    }

    {
      // Viewer Zoom Level
      Menu* zoom_menu = new Menu(tr("Zoom"), &menu);
      menu.addMenu(zoom_menu);

      int zoom_levels[] = {10, 25, 50, 75, 100, 150, 200, 400};
      zoom_menu->addAction(tr("Fit"))->setData(0);
      for (int i=0;i<8;i++) {
        zoom_menu->addAction(tr("%1%").arg(zoom_levels[i]))->setData(zoom_levels[i]);
      }

      connect(zoom_menu, &QMenu::triggered, this, &ViewerWidget::SetZoomFromMenu);
    }

    {
      // Full Screen Menu
      Menu* full_screen_menu = new Menu(tr("Full Screen"), &menu);
      menu.addMenu(full_screen_menu);

      for (int i=0;i<QGuiApplication::screens().size();i++) {
        QScreen* s = QGuiApplication::screens().at(i);

        QAction* a = full_screen_menu->addAction(tr("Screen %1: %2x%3").arg(QString::number(i),
                                                                            QString::number(s->size().width()),
                                                                            QString::number(s->size().height())));

        a->setData(i);
        a->setCheckable(true);
        a->setChecked(windows_.contains(QGuiApplication::screens().at(i)));
      }

      connect(full_screen_menu, &QMenu::triggered, this, &ViewerWidget::ContextMenuSetFullScreen);
    }

    {
      // Deinterlace Option
      if (GetConnectedNode()->GetVideoParams().interlacing() != VideoParams::kInterlaceNone) {
        QAction* deinterlace_action = menu.addAction(tr("Deinterlace"));
        deinterlace_action->setCheckable(true);
        deinterlace_action->setChecked(display_widget_->IsDeinterlacing());
        connect(deinterlace_action, &QAction::triggered, display_widget_, &ViewerDisplayWidget::SetDeinterlacing);
      }
    }

    menu.addSeparator();

    {
      Menu* cache_menu = new Menu(tr("Cache"), &menu);
      menu.addMenu(cache_menu);

      // Cache Entire Sequence
      QAction* cache_entire_sequence = cache_menu->addAction(tr("Cache Entire Sequence"));
      connect(cache_entire_sequence, &QAction::triggered, this, &ViewerWidget::CacheEntireSequence);

      // Cache In/Out Sequence
      QAction* cache_inout_sequence = cache_menu->addAction(tr("Cache Sequence In/Out"));
      connect(cache_inout_sequence, &QAction::triggered, this, &ViewerWidget::CacheSequenceInOut);
    }

    menu.addSeparator();

    {
      // Safe Margins
      Menu* safe_margin_menu = new Menu(tr("Safe Margins"), &menu);
      menu.addMenu(safe_margin_menu);

      QAction* safe_margin_off = safe_margin_menu->addAction(tr("Off"));
      safe_margin_off->setCheckable(true);
      safe_margin_off->setChecked(!context_menu_widget_->GetSafeMargin().is_enabled());
      connect(safe_margin_off, &QAction::triggered, this, &ViewerWidget::ContextMenuDisableSafeMargins);

      QAction* safe_margin_on = safe_margin_menu->addAction(tr("On"));
      safe_margin_on->setCheckable(true);
      safe_margin_on->setChecked(context_menu_widget_->GetSafeMargin().is_enabled() && !context_menu_widget_->GetSafeMargin().custom_ratio());
      connect(safe_margin_on, &QAction::triggered, this, &ViewerWidget::ContextMenuSetSafeMargins);

      QAction* safe_margin_custom = safe_margin_menu->addAction(tr("Custom Aspect"));
      safe_margin_custom->setCheckable(true);
      safe_margin_custom->setChecked(context_menu_widget_->GetSafeMargin().is_enabled() && context_menu_widget_->GetSafeMargin().custom_ratio());
      connect(safe_margin_custom, &QAction::triggered, this, &ViewerWidget::ContextMenuSetCustomSafeMargins);
    }

    menu.addSeparator();
  }

  {
    QAction *stop_playback_on_last_frame = menu.addAction(tr("Stop Playback On Last Frame"));
    stop_playback_on_last_frame->setCheckable(true);
    stop_playback_on_last_frame->setChecked(OLIVE_CONFIG("StopPlaybackOnLastFrame").toBool());
    connect(stop_playback_on_last_frame, &QAction::triggered, this, [](bool e){
      OLIVE_CONFIG("StopPlaybackOnLastFrame") = e;
    });

    menu.addSeparator();
  }

  {
    QAction* show_waveform_action = menu.addAction(tr("Show Audio Waveform"));
    show_waveform_action->setCheckable(true);
    show_waveform_action->setChecked(stack_->currentWidget() == waveform_view_);
    show_waveform_action->setEnabled(!ShouldForceWaveform());
    connect(show_waveform_action, &QAction::triggered, this, &ViewerWidget::ManualSwitchToWaveform);
  }

  {
    QAction* show_fps_action = menu.addAction(tr("Show FPS"));
    show_fps_action->setCheckable(true);
    show_fps_action->setChecked(display_widget_->GetShowFPS());
    connect(show_fps_action, &QAction::triggered, display_widget_, &ViewerDisplayWidget::SetShowFPS);
  }

  if (context_menu_widget_ == display_widget_) {
    QAction* show_subtitles_action = menu.addAction(tr("Show Subtitles"));
    show_subtitles_action->setCheckable(true);
    show_subtitles_action->setChecked(display_widget_->GetShowSubtitles());
    connect(show_subtitles_action, &QAction::triggered, display_widget_, &ViewerDisplayWidget::SetShowSubtitles);
  }

  menu.exec(static_cast<QWidget*>(sender())->mapToGlobal(pos));
}

void ViewerWidget::Play(bool in_to_out_only)
{
  if (in_to_out_only) {
    if (GetConnectedNode()
        && GetConnectedNode()->GetTimelinePoints()->workarea()->enabled()) {
      // Jump to in point
      SetTimeAndSignal(GetConnectedNode()->GetTimelinePoints()->workarea()->in());
    } else {
      in_to_out_only = false;
    }
  } else if (record_armed_) {
    DisarmRecording();

    if (GetConnectedNode()->project()->filename().isEmpty()) {
      QMessageBox::critical(this, tr("Audio Recording"), tr("Project must be saved before you can record audio."));
      return;
    }

    QDir audio_path(QFileInfo(GetConnectedNode()->project()->filename()).dir().filePath(tr("audio")));
    if (!audio_path.exists()) {
      audio_path.mkpath(QStringLiteral("."));
    }

    recording_filename_ = audio_path.filePath(QStringLiteral("%1.%2").arg(
                                                QDateTime::currentDateTime().toString("yyyy-MM-dd hh-mm-ss"),
                                                ExportFormat::GetExtension(static_cast<ExportFormat::Format>(OLIVE_CONFIG("AudioRecordingFormat").toInt())))
                                              );

    AudioParams ap(OLIVE_CONFIG("AudioRecordingSampleRate").toInt(), OLIVE_CONFIG("AudioRecordingChannelLayout").toULongLong(), static_cast<AudioParams::Format>(OLIVE_CONFIG("AudioRecordingSampleFormat").toInt()));

    EncodingParams encode_param;
    encode_param.EnableAudio(ap, static_cast<ExportCodec::Codec>(OLIVE_CONFIG("AudioRecordingCodec").toInt()));
    encode_param.SetFilename(recording_filename_);
    encode_param.set_audio_bit_rate(OLIVE_CONFIG("AudioRecordingBitRate").toInt() * 1000);

    QString error;
    if (AudioManager::instance()->StartRecording(encode_param, &error)) {
      recording_ = true;
      controls_->SetPauseButtonRecordingState(true);
      recording_callback_->EnableRecordingOverlay(TimelineCoordinate(recording_range_.in(), recording_track_));
    } else {
      QMessageBox::critical(this, tr("Audio Recording"), tr("Failed to start audio recording: %1").arg(error));
      return;
    }
  }

  PlayInternal(1, in_to_out_only);
}

void ViewerWidget::Play()
{
  Play(false);
}

void ViewerWidget::Pause()
{
  PauseInternal();
}

void ViewerWidget::ShuttleLeft()
{
  int current_speed = playback_speed_;

  if (current_speed != 0) {
    PauseInternal();
  }

  current_speed--;

  if (current_speed == 0) {
    current_speed--;
  }

  PlayInternal(current_speed, false);
}

void ViewerWidget::ShuttleStop()
{
  Pause();
}

void ViewerWidget::ShuttleRight()
{
  int current_speed = playback_speed_;

  if (current_speed != 0) {
    PauseInternal();
  }

  current_speed++;

  if (current_speed == 0) {
    current_speed++;
  }

  PlayInternal(current_speed, false);
}

void ViewerWidget::SetColorTransform(const ColorTransform &transform)
{
  SetColorTransform(transform, display_widget_);
}

void ViewerWidget::SetSignalCursorColorEnabled(bool e)
{
  foreach (ViewerDisplayWidget *dw, playback_devices_) {
    dw->SetSignalCursorColorEnabled(e);
  }
}

void ViewerWidget::TimebaseChangedEvent(const rational &timebase)
{
  super::TimebaseChangedEvent(timebase);

  controls_->SetTimebase(timebase);

  controls_->SetTime(ruler()->GetTime());
  LengthChangedSlot(GetConnectedNode() ? GetConnectedNode()->GetLength() : 0);
}

void ViewerWidget::PlaybackTimerUpdate()
{
  Q_ASSERT(playback_speed_ != 0);

  rational current_time = Timecode::timestamp_to_time(display_widget_->timer()->GetTimestampNow(), timebase());

  rational min_time, max_time;

  if (recording_ && recording_range_.out() != recording_range_.in()) {

    // Limit recording range if applicable
    min_time = recording_range_.in();
    max_time = recording_range_.out();

  } else if (play_in_to_out_only_ && GetConnectedNode()->GetTimelinePoints()->workarea()->enabled()) {

    // If "play in to out" is enabled or we're looping AND we have a workarea, only play the workarea
    min_time = GetConnectedNode()->GetTimelinePoints()->workarea()->in();
    max_time = GetConnectedNode()->GetTimelinePoints()->workarea()->out();

  } else {

    // Otherwise set the bounds to the range of the sequence
    min_time = 0;
    max_time = GetConnectedNode()->GetLength();

  }

  // If we're stopping playback on the last frame rather than after it, subtract our max time
  // by one timebase unit
  if (OLIVE_CONFIG("StopPlaybackOnLastFrame").toBool()) {
    max_time = qMax(min_time, max_time - timebase());
  }

  rational time_to_set;
  bool end_of_line = false;
  bool play_after_pause = false;

  if ((!recording_ || recording_range_.out() != recording_range_.in())
      && ((playback_speed_ < 0 && current_time <= min_time)
          || (playback_speed_ > 0 && current_time >= max_time))) {

    // Determine which timestamp we tripped
    rational tripped_time;

    if (current_time <= min_time) {
      tripped_time = min_time;
    } else {
      tripped_time = max_time;
    }

    // Signal that we've reached the end of whatever range we're playing and should either pause
    // or restart playback
    end_of_line = true;

    if (OLIVE_CONFIG("Loop").toBool() && !recording_) {

      // If we're looping, jump to the other side of the workarea and continue
      time_to_set = (tripped_time == min_time) ? max_time : min_time;

      // Signal to restart playback after the pause signalled by `end_of_line`
      play_after_pause = true;

    } else {

      // Pause at the boundary we tripped
      time_to_set = tripped_time;

    }

  } else {

    // Sets time normally to whatever we calculated as the "current time"
    time_to_set = current_time;

  }

  // Set the time. By wrapping in this bool, we prevent TimeChangedEvent's default behavior of
  // pausing. Even if we pause it later with `end_of_line`, we prefer pausing after setting the time
  // so that an audio scrub event, etc. isn't sent.
  time_changed_from_timer_ = true;
  SetTimeAndSignal(time_to_set);
  time_changed_from_timer_ = false;
  if (end_of_line) {
    // Cache the current speed
    int current_speed = playback_speed_;

    PauseInternal();
    if (play_after_pause) {
      PlayInternal(current_speed, play_in_to_out_only_);
    }
  }

  if (IsPlaying()) {
    while (queue_watchers_.size() < DeterminePlaybackQueueSize()) {
      if (!RequestNextFrameForQueue()) {
        // Prevent infinite loop
        break;
      }
    }
  }

  foreach (ViewerDisplayWidget *dw, playback_devices_) {
    dw->queue()->PurgeBefore(current_time, playback_speed_);
  }
}

void ViewerWidget::SetViewerResolution(int width, int height)
{
  sizer_->SetChildSize(width, height);

  foreach (ViewerWindow* vw, windows_) {
    vw->SetResolution(width, height);
  }
}

void ViewerWidget::SetViewerPixelAspect(const rational &ratio)
{
  sizer_->SetPixelAspectRatio(ratio);

  foreach (ViewerWindow* vw, windows_) {
    vw->SetPixelAspectRatio(ratio);
  }
}

void ViewerWidget::LengthChangedSlot(const rational &length)
{
  if (last_length_ != length) {
    controls_->SetEndTime(length);
    UpdateMinimumScale();

    if (length < last_length_ && GetTime() >= length) {
      UpdateTextureFromNode();
    }

    last_length_ = length;
  }
}

void ViewerWidget::InterlacingChangedSlot(VideoParams::Interlacing interlacing)
{
  // Automatically set a "sane" deinterlacing option
  bool deint = interlacing != VideoParams::kInterlaceNone;

  foreach (ViewerDisplayWidget *dw, playback_devices_) {
    dw->SetDeinterlacing(deint);
  }
}

void ViewerWidget::UpdateRendererVideoParameters()
{
  VideoParams vp = GetConnectedNode()->GetVideoParams();

  foreach (ViewerDisplayWidget *dw, playback_devices_) {
    dw->SetVideoParams(vp);
  }
}

void ViewerWidget::UpdateRendererAudioParameters()
{
  UpdateAudioProcessor();
}

void ViewerWidget::SetZoomFromMenu(QAction *action)
{
  sizer_->SetZoom(action->data().toInt());
}

void ViewerWidget::ViewerInvalidatedVideoRange(const TimeRange &range)
{
  // If our current frame is within this range, we need to update
  if (GetTime() >= range.in() && (GetTime() < range.out() || range.in() == range.out())) {
    QMetaObject::invokeMethod(this, &ViewerWidget::UpdateTextureFromNode, Qt::QueuedConnection);
  }
}

void ViewerWidget::ManualSwitchToWaveform(bool e)
{
  if (e) {
    stack_->setCurrentWidget(waveform_view_);
  } else {
    stack_->setCurrentWidget(sizer_);
  }
}

void ViewerWidget::DragEntered(QDragEnterEvent* event)
{
  if (event->mimeData()->formats().contains(Project::kItemMimeType)) {
    event->accept();
  }
}

void ViewerWidget::Dropped(QDropEvent *event)
{
  QByteArray mimedata = event->mimeData()->data(Project::kItemMimeType);
  QDataStream stream(&mimedata, QIODevice::ReadOnly);

  // Variables to deserialize into
  quintptr item_ptr = 0;
  QVector<Track::Reference> enabled_streams;

  while (!stream.atEnd()) {
    stream >> enabled_streams >> item_ptr;

    // We only need the one item
    break;
  }

  if (item_ptr) {
    Node* item = reinterpret_cast<Node*>(item_ptr);
    ViewerOutput* viewer = dynamic_cast<ViewerOutput*>(item);

    if (viewer) {
      ConnectViewerNode(viewer);
    }
  }
}

}<|MERGE_RESOLUTION|>--- conflicted
+++ resolved
@@ -702,16 +702,10 @@
     connect(watcher, &RenderTicketWatcher::Finished, this, &ViewerWidget::RendererGeneratedFrame);
     nonqueue_watchers_.append(watcher);
 
-<<<<<<< HEAD
-    watcher->SetTicket(GetFrame(time, RenderTicketPriority::kHigh));
-=======
     // Clear queue because we want this frame more than any others
-    if (!GetConnectedNode()->video_frame_cache()->IsEnabled() && !auto_cacher_.IsRenderingCustomRange()) {
-      ClearVideoAutoCacherQueue();
-    }
+    auto_cacher_->ClearSingleFrameRenders();
 
     watcher->SetTicket(GetFrame(time, RenderTicketPriority::kNormal));
->>>>>>> 8939a3aa
   } else {
     // There is definitely no frame here, we can immediately flip to showing nothing
     nonqueue_watchers_.clear();
