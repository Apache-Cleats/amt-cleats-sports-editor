--- conflicted
+++ resolved
@@ -147,14 +147,9 @@
 
   instances_.append(this);
 
-<<<<<<< HEAD
-  setAcceptDrops(true);
-
   auto_cacher_ = new PreviewAutoCacher(this);
   connect(display_widget_, &ViewerDisplayWidget::ColorProcessorChanged, auto_cacher_, &PreviewAutoCacher::SetDisplayColorProcessor);
 
-=======
->>>>>>> af6cb35c
   UpdateWaveformViewFromMode();
 
   connect(Core::instance(), &Core::ColorPickerEnabled, this, &ViewerWidget::SetSignalCursorColorEnabled);
@@ -939,10 +934,6 @@
 void ViewerWidget::PushScrubbedAudio()
 {
   if (!IsPlaying() && GetConnectedNode() && OLIVE_CONFIG("AudioScrubbing").toBool() && enable_audio_scrubbing_) {
-<<<<<<< HEAD
-    // Get audio src device from renderer
-    const AudioParams& params = GetConnectedNode()->GetAudioParams();
-=======
     if (ignore_scrub_ > 0) {
       ignore_scrub_--;
     }
@@ -950,23 +941,16 @@
     if (ignore_scrub_ == 0) {
       // Get audio src device from renderer
       const AudioParams& params = GetConnectedNode()->audio_playback_cache()->GetParameters();
->>>>>>> af6cb35c
 
       if (params.is_valid()) {
         // NOTE: Hardcoded scrubbing interval (20ms)
         rational interval = rational(20, 1000);
 
-<<<<<<< HEAD
-      RenderTicketWatcher *watcher = new RenderTicketWatcher();
-      connect(watcher, &RenderTicketWatcher::Finished, this, &ViewerWidget::ReceivedAudioBufferForScrubbing);
-      watcher->SetTicket(auto_cacher_->GetRangeOfAudio(TimeRange(GetTime(), GetTime() + interval)));
-=======
         RenderTicketWatcher *watcher = new RenderTicketWatcher();
         connect(watcher, &RenderTicketWatcher::Finished, this, &ViewerWidget::ReceivedAudioBufferForScrubbing);
         audio_scrub_watchers_.push_back(watcher);
-        watcher->SetTicket(auto_cacher_.GetRangeOfAudio(TimeRange(GetTime(), GetTime() + interval)));
-      }
->>>>>>> af6cb35c
+        watcher->SetTicket(auto_cacher_->GetRangeOfAudio(TimeRange(GetTime(), GetTime() + interval)));
+      }
     }
   }
 }
