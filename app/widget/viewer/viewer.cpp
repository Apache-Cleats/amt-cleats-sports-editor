--- conflicted
+++ resolved
@@ -149,12 +149,10 @@
 
   setAcceptDrops(true);
 
-<<<<<<< HEAD
   auto_cacher_ = new PreviewAutoCacher(this);
   connect(display_widget_, &ViewerDisplayWidget::ColorProcessorChanged, auto_cacher_, &PreviewAutoCacher::SetDisplayColorProcessor);
-=======
+
   UpdateWaveformViewFromMode();
->>>>>>> b169ad92
 
   connect(Core::instance(), &Core::ColorPickerEnabled, this, &ViewerWidget::SetSignalCursorColorEnabled);
   connect(this, &ViewerWidget::CursorColor, Core::instance(), &Core::ColorPickerColorEmitted);
@@ -583,7 +581,7 @@
       } else {
         RenderTicketWatcher *watcher = new RenderTicketWatcher(this);
         connect(watcher, &RenderTicketWatcher::Finished, this, &ViewerWidget::DryRunFinished);
-        watcher->SetTicket(auto_cacher_.GetSingleFrame(next_time, true));
+        watcher->SetTicket(auto_cacher_->GetSingleFrame(next_time, true));
         dry_run_next_frame_ += playback_speed_;
         dry_run_watchers_.append(watcher);
       }
