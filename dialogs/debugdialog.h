--- conflicted
+++ resolved
@@ -1,84 +1,75 @@
-/***
-
-  Olive - Non-Linear Video Editor
-  Copyright (C) 2019  Olive Team
-
-  This program is free software: you can redistribute it and/or modify
-  it under the terms of the GNU General Public License as published by
-  the Free Software Foundation, either version 3 of the License, or
-  (at your option) any later version.
-
-  This program is distributed in the hope that it will be useful,
-  but WITHOUT ANY WARRANTY; without even the implied warranty of
-  MERCHANTABILITY or FITNESS FOR A PARTICULAR PURPOSE.  See the
-  GNU General Public License for more details.
-
-  You should have received a copy of the GNU General Public License
-  along with this program.  If not, see <http://www.gnu.org/licenses/>.
-
-***/
-
-#ifndef DEBUGDIALOG_H
-#define DEBUGDIALOG_H
-
-#include <QDialog>
-#include <QTextEdit>
-
-/**
- * @brief The DebugDialog class
- *
- * A dialog to display the current debug output.
- */
-class DebugDialog : public QDialog {
-  Q_OBJECT
-public:
-<<<<<<< HEAD
-  DebugDialog(QWidget* parent = 0);
-  void Retranslate();
-public slots:
-=======
-  /**
-   * @brief DebugDialog Constructor
-   * @param parent
-   *
-   * Parent widget. Usually MainWindow.
-   */
-  DebugDialog(QWidget* parent = nullptr);
-
-  /**
-   * @brief Retranslate window title
-   *
-   * Sets title based on the current translation.
-   */
-  void Retranslate();
-public slots:
-  /**
-   * @brief Update the visual log with the debug text from get_debug_str()
-   */
->>>>>>> 1da4a315
-  void update_log();
-protected:
-  /**
-   * @brief Overrides change event to trigger Retranslate() on a LanguageChange event.
-   */
-  virtual void changeEvent(QEvent* e) override;
-  /**
-   * @brief Overrides show event to trigger an update of the visual log (the visual log does not update while the
-   * debug dialog is hidden).
-   */
-  virtual void showEvent(QShowEvent* event) override;
-private:
-<<<<<<< HEAD
-=======
-  /**
-   * @brief Display widget for the debug dialog.
-   */
->>>>>>> 1da4a315
-  QTextEdit* textEdit;
-};
-
-namespace olive {
-extern DebugDialog* DebugDialog;
-}
-
-#endif // DEBUGDIALOG_H
+/***
+
+  Olive - Non-Linear Video Editor
+  Copyright (C) 2019  Olive Team
+
+  This program is free software: you can redistribute it and/or modify
+  it under the terms of the GNU General Public License as published by
+  the Free Software Foundation, either version 3 of the License, or
+  (at your option) any later version.
+
+  This program is distributed in the hope that it will be useful,
+  but WITHOUT ANY WARRANTY; without even the implied warranty of
+  MERCHANTABILITY or FITNESS FOR A PARTICULAR PURPOSE.  See the
+  GNU General Public License for more details.
+
+  You should have received a copy of the GNU General Public License
+  along with this program.  If not, see <http://www.gnu.org/licenses/>.
+
+***/
+
+#ifndef DEBUGDIALOG_H
+#define DEBUGDIALOG_H
+
+#include <QDialog>
+#include <QTextEdit>
+
+/**
+ * @brief The DebugDialog class
+ *
+ * A dialog to display the current debug output.
+ */
+class DebugDialog : public QDialog {
+  Q_OBJECT
+public:
+  /**
+   * @brief DebugDialog Constructor
+   * @param parent
+   *
+   * Parent widget. Usually MainWindow.
+   */
+  DebugDialog(QWidget* parent = nullptr);
+
+  /**
+   * @brief Retranslate window title
+   *
+   * Sets title based on the current translation.
+   */
+  void Retranslate();
+public slots:
+  /**
+   * @brief Update the visual log with the debug text from get_debug_str()
+   */
+  void update_log();
+protected:
+  /**
+   * @brief Overrides change event to trigger Retranslate() on a LanguageChange event.
+   */
+  virtual void changeEvent(QEvent* e) override;
+  /**
+   * @brief Overrides show event to trigger an update of the visual log (the visual log does not update while the
+   * debug dialog is hidden).
+   */
+  virtual void showEvent(QShowEvent* event) override;
+private:
+  /**
+   * @brief Display widget for the debug dialog.
+   */
+  QTextEdit* textEdit;
+};
+
+namespace olive {
+extern DebugDialog* DebugDialog;
+}
+
+#endif // DEBUGDIALOG_H