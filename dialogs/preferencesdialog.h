--- conflicted
+++ resolved
@@ -103,13 +103,10 @@
   QSpinBox* thumbnail_res_spinbox;
   QSpinBox* waveform_res_spinbox;
   QCheckBox* add_default_effects_to_clips;
-<<<<<<< HEAD
   QCheckBox* enable_color_management;
   QLineEdit* ocio_config_file;
-=======
   QComboBox* ui_style;
   Sequence sequence_settings;
->>>>>>> 88f423fa
 
   QVector<QAction*> key_shortcut_actions;
   QVector<QTreeWidgetItem*> key_shortcut_items;
