/***

  Olive - Non-Linear Video Editor
  Copyright (C) 2019  Olive Team

  This program is free software: you can redistribute it and/or modify
  it under the terms of the GNU General Public License as published by
  the Free Software Foundation, either version 3 of the License, or
  (at your option) any later version.

  This program is distributed in the hope that it will be useful,
  but WITHOUT ANY WARRANTY; without even the implied warranty of
  MERCHANTABILITY or FITNESS FOR A PARTICULAR PURPOSE.  See the
  GNU General Public License for more details.

  You should have received a copy of the GNU General Public License
  along with this program.  If not, see <http://www.gnu.org/licenses/>.

***/

#include "effectloaders.h"

#include <QDir>
#include <QXmlStreamReader>
#include <QDebug>

#include "effects/effect.h"
#include "effects/transition.h"
#include "global/path.h"
#include "panels/panels.h"
#include "panels/effectcontrols.h"
#include "global/config.h"

<<<<<<< HEAD
QMutex olive::effects_loaded;
=======
#include <QDir>
#include <QXmlStreamReader>
#include <QLibrary>
#include <QDebug>

#ifndef NOFREI0R
#include <frei0r.h>
typedef void (*f0rGetPluginInfo)(f0r_plugin_info_t* info);
#endif
>>>>>>> a3c1342f

void load_internal_effects() {
  if (!olive::CurrentRuntimeConfig.shaders_are_enabled) {
    qWarning() << "Shaders are disabled, some effects may be nonfunctional";
  }

  EffectMeta em;

  // load internal effects
  em.path = ":/internalshaders";

  em.type = EFFECT_TYPE_EFFECT;
  em.subtype = EFFECT_TYPE_AUDIO;

  em.name = "Volume";
  em.internal = EFFECT_INTERNAL_VOLUME;
  olive::effects.append(em);

  em.name = "Pan";
  em.internal = EFFECT_INTERNAL_PAN;
  olive::effects.append(em);

  em.name = "VST Plugin 2.x";
  em.internal = EFFECT_INTERNAL_VST;
<<<<<<< HEAD
  olive::effects.append(em);
#endif
=======
  effects.append(em);
>>>>>>> a3c1342f

  em.name = "Tone";
  em.internal = EFFECT_INTERNAL_TONE;
  olive::effects.append(em);

  em.name = "Noise";
  em.internal = EFFECT_INTERNAL_NOISE;
  olive::effects.append(em);

  em.name = "Fill Left/Right";
  em.internal = EFFECT_INTERNAL_FILLLEFTRIGHT;
  olive::effects.append(em);

  em.subtype = EFFECT_TYPE_VIDEO;

  em.name = "Transform";
  em.category = "Distort";
  em.internal = EFFECT_INTERNAL_TRANSFORM;
  olive::effects.append(em);

  em.name = "Corner Pin";
  em.internal = EFFECT_INTERNAL_CORNERPIN;
  olive::effects.append(em);

  /*em.name = "Mask";
  em.internal = EFFECT_INTERNAL_MASK;
  olive::effects.append(em);*/

  em.name = "Shake";
  em.internal = EFFECT_INTERNAL_SHAKE;
  olive::effects.append(em);

  em.name = "Text";
  em.category = "Render";
  em.internal = EFFECT_INTERNAL_TEXT;
  olive::effects.append(em);

  em.name = "Rich Text";
  em.category = "Render";
  em.internal = EFFECT_INTERNAL_RICHTEXT;
  olive::effects.append(em);

  em.name = "Timecode";
  em.internal = EFFECT_INTERNAL_TIMECODE;
  olive::effects.append(em);

  em.name = "Solid";
  em.internal = EFFECT_INTERNAL_SOLID;
  olive::effects.append(em);

  // internal transitions
  em.type = EFFECT_TYPE_TRANSITION;
  em.category = "";

  em.name = "Cross Dissolve";
  em.internal = TRANSITION_INTERNAL_CROSSDISSOLVE;
  olive::effects.append(em);

  em.subtype = EFFECT_TYPE_AUDIO;

  em.name = "Linear Fade";
  em.internal = TRANSITION_INTERNAL_LINEARFADE;
  olive::effects.append(em);

  em.name = "Exponential Fade";
  em.internal = TRANSITION_INTERNAL_EXPONENTIALFADE;
  olive::effects.append(em);

  em.name = "Logarithmic Fade";
  em.internal = TRANSITION_INTERNAL_LOGARITHMICFADE;
  olive::effects.append(em);
}

void load_shader_effects_worker(const QString& effects_path) {
  QDir effects_dir(effects_path);
  if (effects_dir.exists()) {
    QList<QString> entries = effects_dir.entryList(QStringList("*.xml"), QDir::AllDirs | QDir::Files | QDir::NoDotAndDotDot);
    for (int i=0;i<entries.size();i++) {
      QString entry_path = effects_dir.filePath(entries.at(i));
      if (QFileInfo(entry_path).isDir()) {
        load_shader_effects_worker(entry_path);
      } else {
        QFile file(effects_path + "/" + entries.at(i));
        if (!file.open(QIODevice::ReadOnly)) {
          qCritical() << "Could not open" << entries.at(i);
          return;
        }

        QXmlStreamReader reader(&file);
        while (!reader.atEnd()) {
          if (reader.name() == "effect") {
            QString effect_name = "";
            QString effect_cat = "";
            const QXmlStreamAttributes attr = reader.attributes();
            for (int j=0;j<attr.size();j++) {
              if (attr.at(j).name() == "name") {
                effect_name = attr.at(j).value().toString();
              } else if (attr.at(j).name() == "category") {
                effect_cat = attr.at(j).value().toString();
              }
            }
            if (!effect_name.isEmpty()) {
              EffectMeta em;
              em.type = EFFECT_TYPE_EFFECT;
              em.subtype = EFFECT_TYPE_VIDEO;
              em.name = effect_name;
              em.category = effect_cat;
              em.filename = file.fileName();
              em.path = effects_path;
              em.internal = -1;
              olive::effects.append(em);
            } else {
              qCritical() << "Invalid effect found in" << entries.at(i);
            }
            break;
          }
          reader.readNext();
        }

        file.close();
      }
    }
  }
}

void load_shader_effects() {
  QList<QString> effects_paths = get_effects_paths();

  for (int h=0;h<effects_paths.size();h++) {
    const QString& effects_path = effects_paths.at(h);
    load_shader_effects_worker(effects_path);
  }
}

void EffectInit::StartLoading() {
  EffectInit* init_thread = new EffectInit();
  QObject::connect(init_thread, SIGNAL(finished()), init_thread, SLOT(deleteLater()));
  init_thread->start();
}

<<<<<<< HEAD
=======
#ifndef NOFREI0R
void load_frei0r_effects_worker(const QString& dir, EffectMeta& em, QVector<QString>& loaded_names) {
  QDir search_dir(dir);
  if (search_dir.exists()) {
    QList<QString> entry_list = search_dir.entryList(QDir::AllDirs | QDir::Files | QDir::NoDotAndDotDot);
    for (int j=0;j<entry_list.size();j++) {
      QString entry_path = search_dir.filePath(entry_list.at(j));
      if (QFileInfo(entry_path).isDir()) {
        load_frei0r_effects_worker(entry_path, em, loaded_names);
      } else {

        QString path_without_extension = search_dir.filePath(QFileInfo(entry_list.at(j)).baseName());

        QLibrary effect;
        effect.setFileName(path_without_extension);
        if (effect.load()) {
          f0rGetPluginInfo get_info_func = reinterpret_cast<f0rGetPluginInfo>(effect.resolve("f0r_get_plugin_info"));
          if (get_info_func != nullptr) {
            f0r_plugin_info_t info;
            get_info_func(&info);

            if (!loaded_names.contains(info.name)
                && info.plugin_type == F0R_PLUGIN_TYPE_FILTER
                && info.color_model == F0R_COLOR_MODEL_RGBA8888) {
              em.name = info.name;
              em.path = dir;
              em.filename = entry_list.at(j);
              em.tooltip = QString("%1\n%2\n%3\n%4").arg(em.name, info.author, info.explanation, em.filename);

              loaded_names.append(em.name);

              effects.append(em);
            }
          }
          effect.unload();
        }
      }
    }
  }
}

void load_frei0r_effects() {
  QList<QString> effect_dirs = get_effects_paths();

  // add defined paths for frei0r plugins on unix
#if defined(Q_OS_MACOS) || defined(Q_OS_LINUX) || defined(__HAIKU__)
  effect_dirs.prepend("/usr/lib/frei0r-1");
  effect_dirs.prepend("/usr/local/lib/frei0r-1");
  effect_dirs.prepend(QDir::homePath() + "/.frei0r-1/lib");
#endif

  QString env_path(qgetenv("FREI0R_PATH"));
  if (!env_path.isEmpty()) effect_dirs.append(env_path);

  QVector<QString> loaded_names;

  // search for paths
  EffectMeta em;
  em.category = "Frei0r";
  em.type = EFFECT_TYPE_EFFECT;
  em.subtype = EFFECT_TYPE_VIDEO;
  em.internal = EFFECT_INTERNAL_FREI0R;

  for (int i=0;i<effect_dirs.size();i++) {
    load_frei0r_effects_worker(effect_dirs.at(i), em, loaded_names);
  }
}
#endif

>>>>>>> a3c1342f
EffectInit::EffectInit() {
  olive::effects_loaded.lock();
}

void EffectInit::run() {
  qInfo() << "Initializing effects...";
  load_internal_effects();
  load_shader_effects();
  olive::effects_loaded.unlock();
  qInfo() << "Finished initializing effects";
}
<|MERGE_RESOLUTION|>--- conflicted
+++ resolved
@@ -1,299 +1,210 @@
-/***
-
-  Olive - Non-Linear Video Editor
-  Copyright (C) 2019  Olive Team
-
-  This program is free software: you can redistribute it and/or modify
-  it under the terms of the GNU General Public License as published by
-  the Free Software Foundation, either version 3 of the License, or
-  (at your option) any later version.
-
-  This program is distributed in the hope that it will be useful,
-  but WITHOUT ANY WARRANTY; without even the implied warranty of
-  MERCHANTABILITY or FITNESS FOR A PARTICULAR PURPOSE.  See the
-  GNU General Public License for more details.
-
-  You should have received a copy of the GNU General Public License
-  along with this program.  If not, see <http://www.gnu.org/licenses/>.
-
-***/
-
-#include "effectloaders.h"
-
-#include <QDir>
-#include <QXmlStreamReader>
-#include <QDebug>
-
-#include "effects/effect.h"
-#include "effects/transition.h"
-#include "global/path.h"
-#include "panels/panels.h"
-#include "panels/effectcontrols.h"
-#include "global/config.h"
-
-<<<<<<< HEAD
-QMutex olive::effects_loaded;
-=======
-#include <QDir>
-#include <QXmlStreamReader>
-#include <QLibrary>
-#include <QDebug>
-
-#ifndef NOFREI0R
-#include <frei0r.h>
-typedef void (*f0rGetPluginInfo)(f0r_plugin_info_t* info);
-#endif
->>>>>>> a3c1342f
-
-void load_internal_effects() {
-  if (!olive::CurrentRuntimeConfig.shaders_are_enabled) {
-    qWarning() << "Shaders are disabled, some effects may be nonfunctional";
-  }
-
-  EffectMeta em;
-
-  // load internal effects
-  em.path = ":/internalshaders";
-
-  em.type = EFFECT_TYPE_EFFECT;
-  em.subtype = EFFECT_TYPE_AUDIO;
-
-  em.name = "Volume";
-  em.internal = EFFECT_INTERNAL_VOLUME;
-  olive::effects.append(em);
-
-  em.name = "Pan";
-  em.internal = EFFECT_INTERNAL_PAN;
-  olive::effects.append(em);
-
-  em.name = "VST Plugin 2.x";
-  em.internal = EFFECT_INTERNAL_VST;
-<<<<<<< HEAD
-  olive::effects.append(em);
-#endif
-=======
-  effects.append(em);
->>>>>>> a3c1342f
-
-  em.name = "Tone";
-  em.internal = EFFECT_INTERNAL_TONE;
-  olive::effects.append(em);
-
-  em.name = "Noise";
-  em.internal = EFFECT_INTERNAL_NOISE;
-  olive::effects.append(em);
-
-  em.name = "Fill Left/Right";
-  em.internal = EFFECT_INTERNAL_FILLLEFTRIGHT;
-  olive::effects.append(em);
-
-  em.subtype = EFFECT_TYPE_VIDEO;
-
-  em.name = "Transform";
-  em.category = "Distort";
-  em.internal = EFFECT_INTERNAL_TRANSFORM;
-  olive::effects.append(em);
-
-  em.name = "Corner Pin";
-  em.internal = EFFECT_INTERNAL_CORNERPIN;
-  olive::effects.append(em);
-
-  /*em.name = "Mask";
-  em.internal = EFFECT_INTERNAL_MASK;
-  olive::effects.append(em);*/
-
-  em.name = "Shake";
-  em.internal = EFFECT_INTERNAL_SHAKE;
-  olive::effects.append(em);
-
-  em.name = "Text";
-  em.category = "Render";
-  em.internal = EFFECT_INTERNAL_TEXT;
-  olive::effects.append(em);
-
-  em.name = "Rich Text";
-  em.category = "Render";
-  em.internal = EFFECT_INTERNAL_RICHTEXT;
-  olive::effects.append(em);
-
-  em.name = "Timecode";
-  em.internal = EFFECT_INTERNAL_TIMECODE;
-  olive::effects.append(em);
-
-  em.name = "Solid";
-  em.internal = EFFECT_INTERNAL_SOLID;
-  olive::effects.append(em);
-
-  // internal transitions
-  em.type = EFFECT_TYPE_TRANSITION;
-  em.category = "";
-
-  em.name = "Cross Dissolve";
-  em.internal = TRANSITION_INTERNAL_CROSSDISSOLVE;
-  olive::effects.append(em);
-
-  em.subtype = EFFECT_TYPE_AUDIO;
-
-  em.name = "Linear Fade";
-  em.internal = TRANSITION_INTERNAL_LINEARFADE;
-  olive::effects.append(em);
-
-  em.name = "Exponential Fade";
-  em.internal = TRANSITION_INTERNAL_EXPONENTIALFADE;
-  olive::effects.append(em);
-
-  em.name = "Logarithmic Fade";
-  em.internal = TRANSITION_INTERNAL_LOGARITHMICFADE;
-  olive::effects.append(em);
-}
-
-void load_shader_effects_worker(const QString& effects_path) {
-  QDir effects_dir(effects_path);
-  if (effects_dir.exists()) {
-    QList<QString> entries = effects_dir.entryList(QStringList("*.xml"), QDir::AllDirs | QDir::Files | QDir::NoDotAndDotDot);
-    for (int i=0;i<entries.size();i++) {
-      QString entry_path = effects_dir.filePath(entries.at(i));
-      if (QFileInfo(entry_path).isDir()) {
-        load_shader_effects_worker(entry_path);
-      } else {
-        QFile file(effects_path + "/" + entries.at(i));
-        if (!file.open(QIODevice::ReadOnly)) {
-          qCritical() << "Could not open" << entries.at(i);
-          return;
-        }
-
-        QXmlStreamReader reader(&file);
-        while (!reader.atEnd()) {
-          if (reader.name() == "effect") {
-            QString effect_name = "";
-            QString effect_cat = "";
-            const QXmlStreamAttributes attr = reader.attributes();
-            for (int j=0;j<attr.size();j++) {
-              if (attr.at(j).name() == "name") {
-                effect_name = attr.at(j).value().toString();
-              } else if (attr.at(j).name() == "category") {
-                effect_cat = attr.at(j).value().toString();
-              }
-            }
-            if (!effect_name.isEmpty()) {
-              EffectMeta em;
-              em.type = EFFECT_TYPE_EFFECT;
-              em.subtype = EFFECT_TYPE_VIDEO;
-              em.name = effect_name;
-              em.category = effect_cat;
-              em.filename = file.fileName();
-              em.path = effects_path;
-              em.internal = -1;
-              olive::effects.append(em);
-            } else {
-              qCritical() << "Invalid effect found in" << entries.at(i);
-            }
-            break;
-          }
-          reader.readNext();
-        }
-
-        file.close();
-      }
-    }
-  }
-}
-
-void load_shader_effects() {
-  QList<QString> effects_paths = get_effects_paths();
-
-  for (int h=0;h<effects_paths.size();h++) {
-    const QString& effects_path = effects_paths.at(h);
-    load_shader_effects_worker(effects_path);
-  }
-}
-
-void EffectInit::StartLoading() {
-  EffectInit* init_thread = new EffectInit();
-  QObject::connect(init_thread, SIGNAL(finished()), init_thread, SLOT(deleteLater()));
-  init_thread->start();
-}
-
-<<<<<<< HEAD
-=======
-#ifndef NOFREI0R
-void load_frei0r_effects_worker(const QString& dir, EffectMeta& em, QVector<QString>& loaded_names) {
-  QDir search_dir(dir);
-  if (search_dir.exists()) {
-    QList<QString> entry_list = search_dir.entryList(QDir::AllDirs | QDir::Files | QDir::NoDotAndDotDot);
-    for (int j=0;j<entry_list.size();j++) {
-      QString entry_path = search_dir.filePath(entry_list.at(j));
-      if (QFileInfo(entry_path).isDir()) {
-        load_frei0r_effects_worker(entry_path, em, loaded_names);
-      } else {
-
-        QString path_without_extension = search_dir.filePath(QFileInfo(entry_list.at(j)).baseName());
-
-        QLibrary effect;
-        effect.setFileName(path_without_extension);
-        if (effect.load()) {
-          f0rGetPluginInfo get_info_func = reinterpret_cast<f0rGetPluginInfo>(effect.resolve("f0r_get_plugin_info"));
-          if (get_info_func != nullptr) {
-            f0r_plugin_info_t info;
-            get_info_func(&info);
-
-            if (!loaded_names.contains(info.name)
-                && info.plugin_type == F0R_PLUGIN_TYPE_FILTER
-                && info.color_model == F0R_COLOR_MODEL_RGBA8888) {
-              em.name = info.name;
-              em.path = dir;
-              em.filename = entry_list.at(j);
-              em.tooltip = QString("%1\n%2\n%3\n%4").arg(em.name, info.author, info.explanation, em.filename);
-
-              loaded_names.append(em.name);
-
-              effects.append(em);
-            }
-          }
-          effect.unload();
-        }
-      }
-    }
-  }
-}
-
-void load_frei0r_effects() {
-  QList<QString> effect_dirs = get_effects_paths();
-
-  // add defined paths for frei0r plugins on unix
-#if defined(Q_OS_MACOS) || defined(Q_OS_LINUX) || defined(__HAIKU__)
-  effect_dirs.prepend("/usr/lib/frei0r-1");
-  effect_dirs.prepend("/usr/local/lib/frei0r-1");
-  effect_dirs.prepend(QDir::homePath() + "/.frei0r-1/lib");
-#endif
-
-  QString env_path(qgetenv("FREI0R_PATH"));
-  if (!env_path.isEmpty()) effect_dirs.append(env_path);
-
-  QVector<QString> loaded_names;
-
-  // search for paths
-  EffectMeta em;
-  em.category = "Frei0r";
-  em.type = EFFECT_TYPE_EFFECT;
-  em.subtype = EFFECT_TYPE_VIDEO;
-  em.internal = EFFECT_INTERNAL_FREI0R;
-
-  for (int i=0;i<effect_dirs.size();i++) {
-    load_frei0r_effects_worker(effect_dirs.at(i), em, loaded_names);
-  }
-}
-#endif
-
->>>>>>> a3c1342f
-EffectInit::EffectInit() {
-  olive::effects_loaded.lock();
-}
-
-void EffectInit::run() {
-  qInfo() << "Initializing effects...";
-  load_internal_effects();
-  load_shader_effects();
-  olive::effects_loaded.unlock();
-  qInfo() << "Finished initializing effects";
-}
+/***
+
+  Olive - Non-Linear Video Editor
+  Copyright (C) 2019  Olive Team
+
+  This program is free software: you can redistribute it and/or modify
+  it under the terms of the GNU General Public License as published by
+  the Free Software Foundation, either version 3 of the License, or
+  (at your option) any later version.
+
+  This program is distributed in the hope that it will be useful,
+  but WITHOUT ANY WARRANTY; without even the implied warranty of
+  MERCHANTABILITY or FITNESS FOR A PARTICULAR PURPOSE.  See the
+  GNU General Public License for more details.
+
+  You should have received a copy of the GNU General Public License
+  along with this program.  If not, see <http://www.gnu.org/licenses/>.
+
+***/
+
+#include "effectloaders.h"
+
+#include <QDir>
+#include <QXmlStreamReader>
+#include <QDebug>
+
+#include "effects/effect.h"
+#include "effects/transition.h"
+#include "global/path.h"
+#include "panels/panels.h"
+#include "panels/effectcontrols.h"
+#include "global/config.h"
+
+QMutex olive::effects_loaded;
+
+void load_internal_effects() {
+  if (!olive::CurrentRuntimeConfig.shaders_are_enabled) {
+    qWarning() << "Shaders are disabled, some effects may be nonfunctional";
+  }
+
+  EffectMeta em;
+
+  // load internal effects
+  em.path = ":/internalshaders";
+
+  em.type = EFFECT_TYPE_EFFECT;
+  em.subtype = EFFECT_TYPE_AUDIO;
+
+  em.name = "Volume";
+  em.internal = EFFECT_INTERNAL_VOLUME;
+  olive::effects.append(em);
+
+  em.name = "Pan";
+  em.internal = EFFECT_INTERNAL_PAN;
+  olive::effects.append(em);
+
+  em.name = "VST Plugin 2.x";
+  em.internal = EFFECT_INTERNAL_VST;
+  olive::effects.append(em);
+
+  em.name = "Tone";
+  em.internal = EFFECT_INTERNAL_TONE;
+  olive::effects.append(em);
+
+  em.name = "Noise";
+  em.internal = EFFECT_INTERNAL_NOISE;
+  olive::effects.append(em);
+
+  em.name = "Fill Left/Right";
+  em.internal = EFFECT_INTERNAL_FILLLEFTRIGHT;
+  olive::effects.append(em);
+
+  em.subtype = EFFECT_TYPE_VIDEO;
+
+  em.name = "Transform";
+  em.category = "Distort";
+  em.internal = EFFECT_INTERNAL_TRANSFORM;
+  olive::effects.append(em);
+
+  em.name = "Corner Pin";
+  em.internal = EFFECT_INTERNAL_CORNERPIN;
+  olive::effects.append(em);
+
+  /*em.name = "Mask";
+  em.internal = EFFECT_INTERNAL_MASK;
+  olive::effects.append(em);*/
+
+  em.name = "Shake";
+  em.internal = EFFECT_INTERNAL_SHAKE;
+  olive::effects.append(em);
+
+  em.name = "Text";
+  em.category = "Render";
+  em.internal = EFFECT_INTERNAL_TEXT;
+  olive::effects.append(em);
+
+  em.name = "Rich Text";
+  em.category = "Render";
+  em.internal = EFFECT_INTERNAL_RICHTEXT;
+  olive::effects.append(em);
+
+  em.name = "Timecode";
+  em.internal = EFFECT_INTERNAL_TIMECODE;
+  olive::effects.append(em);
+
+  em.name = "Solid";
+  em.internal = EFFECT_INTERNAL_SOLID;
+  olive::effects.append(em);
+
+  // internal transitions
+  em.type = EFFECT_TYPE_TRANSITION;
+  em.category = "";
+
+  em.name = "Cross Dissolve";
+  em.internal = TRANSITION_INTERNAL_CROSSDISSOLVE;
+  olive::effects.append(em);
+
+  em.subtype = EFFECT_TYPE_AUDIO;
+
+  em.name = "Linear Fade";
+  em.internal = TRANSITION_INTERNAL_LINEARFADE;
+  olive::effects.append(em);
+
+  em.name = "Exponential Fade";
+  em.internal = TRANSITION_INTERNAL_EXPONENTIALFADE;
+  olive::effects.append(em);
+
+  em.name = "Logarithmic Fade";
+  em.internal = TRANSITION_INTERNAL_LOGARITHMICFADE;
+  olive::effects.append(em);
+}
+
+void load_shader_effects_worker(const QString& effects_path) {
+  QDir effects_dir(effects_path);
+  if (effects_dir.exists()) {
+    QList<QString> entries = effects_dir.entryList(QStringList("*.xml"), QDir::AllDirs | QDir::Files | QDir::NoDotAndDotDot);
+    for (int i=0;i<entries.size();i++) {
+      QString entry_path = effects_dir.filePath(entries.at(i));
+      if (QFileInfo(entry_path).isDir()) {
+        load_shader_effects_worker(entry_path);
+      } else {
+        QFile file(effects_path + "/" + entries.at(i));
+        if (!file.open(QIODevice::ReadOnly)) {
+          qCritical() << "Could not open" << entries.at(i);
+          return;
+        }
+
+        QXmlStreamReader reader(&file);
+        while (!reader.atEnd()) {
+          if (reader.name() == "effect") {
+            QString effect_name = "";
+            QString effect_cat = "";
+            const QXmlStreamAttributes attr = reader.attributes();
+            for (int j=0;j<attr.size();j++) {
+              if (attr.at(j).name() == "name") {
+                effect_name = attr.at(j).value().toString();
+              } else if (attr.at(j).name() == "category") {
+                effect_cat = attr.at(j).value().toString();
+              }
+            }
+            if (!effect_name.isEmpty()) {
+              EffectMeta em;
+              em.type = EFFECT_TYPE_EFFECT;
+              em.subtype = EFFECT_TYPE_VIDEO;
+              em.name = effect_name;
+              em.category = effect_cat;
+              em.filename = file.fileName();
+              em.path = effects_path;
+              em.internal = -1;
+              olive::effects.append(em);
+            } else {
+              qCritical() << "Invalid effect found in" << entries.at(i);
+            }
+            break;
+          }
+          reader.readNext();
+        }
+
+        file.close();
+      }
+    }
+  }
+}
+
+void load_shader_effects() {
+  QList<QString> effects_paths = get_effects_paths();
+
+  for (int h=0;h<effects_paths.size();h++) {
+    const QString& effects_path = effects_paths.at(h);
+    load_shader_effects_worker(effects_path);
+  }
+}
+
+void EffectInit::StartLoading() {
+  EffectInit* init_thread = new EffectInit();
+  QObject::connect(init_thread, SIGNAL(finished()), init_thread, SLOT(deleteLater()));
+  init_thread->start();
+}
+
+EffectInit::EffectInit() {
+  olive::effects_loaded.lock();
+}
+
+void EffectInit::run() {
+  qInfo() << "Initializing effects...";
+  load_internal_effects();
+  load_shader_effects();
+  olive::effects_loaded.unlock();
+  qInfo() << "Finished initializing effects";
+}