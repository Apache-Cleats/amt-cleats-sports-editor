/***

    Olive - Non-Linear Video Editor
    Copyright (C) 2019  Olive Team

    This program is free software: you can redistribute it and/or modify
    it under the terms of the GNU General Public License as published by
    the Free Software Foundation, either version 3 of the License, or
    (at your option) any later version.

    This program is distributed in the hope that it will be useful,
    but WITHOUT ANY WARRANTY; without even the implied warranty of
    MERCHANTABILITY or FITNESS FOR A PARTICULAR PURPOSE.  See the
    GNU General Public License for more details.

    You should have received a copy of the GNU General Public License
    along with this program.  If not, see <http://www.gnu.org/licenses/>.

***/

#include "frei0reffect.h"

#ifndef NO_FREI0R

#include <QMessageBox>
#include <QDir>

#include "timeline/clip.h"

typedef f0r_instance_t (*f0rConstructFunc)(unsigned int width, unsigned int height);
typedef int (*f0rInitFunc) ();
typedef void (*f0rDeinitFunc) ();
typedef void (*f0rUpdateFunc) (f0r_instance_t instance,
            double time, const uint32_t* inframe, uint32_t* outframe);
typedef void (*f0rDestructFunc)(f0r_instance_t instance);
typedef void (*f0rGetPluginInfo)(f0r_plugin_info_t* info);
typedef void (*f0rSetParamValue) (f0r_instance_t instance,
        f0r_param_t param, int param_index);

Frei0rEffect::Frei0rEffect(Clip* c, const EffectMeta *em) :
  Effect(c, em),
  open(false)
{
<<<<<<< HEAD
  enable_image = true;
=======
  SetFlags(ImageFlag);
>>>>>>> 88f423fa

  // Windows DLL loading routine
  QString dll_fn = QDir(em->path).filePath(em->filename);

  handle = LibLoad(dll_fn);
  if(handle == nullptr) {
    QString dll_error;

#ifdef _WIN32
    DWORD dll_err = GetLastError();
    dll_error = QString::number(dll_err);
#elif __linux__
    dll_error = dlerror();
#endif
    qCritical() << "Failed to load Frei0r plugin" << dll_fn << "-" << dll_error;

    QString msg_err = tr("Failed to load Frei0r plugin \"%1\": %2").arg(dll_fn, dll_error);

#ifdef _WIN32
    if (dll_err == 193) {
#ifdef _WIN64
      msg_err += "\n\n" + tr("NOTE: You can't load 32-bit Frei0r plugins into a 64-bit build of Olive. Please find a 64-bit version of this plugin or switch to a 32-bit build of Olive.");
#elif _WIN32
      msg_err += "\n\n" + tr("NOTE: You can't load 64-bit Frei0r plugins into a 32-bit build of Olive. Please find a 32-bit version of this plugin or switch to a 64-bit build of Olive.");
#endif
    }
#endif

    QMessageBox::critical(nullptr, tr("Error loading Frei0r plugin"), msg_err);

    return;
  }

  f0rInitFunc init = reinterpret_cast<f0rInitFunc>(LibAddress(handle, "f0r_init"));
  init();

  construct_module();

  f0r_plugin_info_t info;
  f0rGetPluginInfo info_func = reinterpret_cast<f0rGetPluginInfo>(LibAddress(handle, "f0r_get_plugin_info"));
  info_func(&info);

  param_count = info.num_params;

  get_param_info = reinterpret_cast<f0rGetParamInfo>(LibAddress(handle, "f0r_get_param_info"));
  for (int i=0;i<param_count;i++) {
    f0r_param_info_t param_info;
    get_param_info(&param_info, i);

    if (param_info.type >= 0 && param_info.type <= F0R_PARAM_STRING) {
<<<<<<< HEAD
      EffectRow* row = add_row(param_info.name);
      switch (param_info.type) {
      case F0R_PARAM_BOOL:
        row->add_field(EFFECT_FIELD_BOOL, QString::number(i));
        break;
      case F0R_PARAM_DOUBLE:
      {
        EffectField* f = row->add_field(EFFECT_FIELD_DOUBLE, QString::number(i));
        f->set_double_minimum_value(0);
        f->set_double_maximum_value(100);
      }
        break;
      case F0R_PARAM_COLOR:
        row->add_field(EFFECT_FIELD_COLOR, QString::number(i));
        break;
      case F0R_PARAM_POSITION:
      {
        EffectField* fx = row->add_field(EFFECT_FIELD_DOUBLE, QString("%1X").arg(QString::number(i)));
        fx->set_double_minimum_value(0);
        fx->set_double_maximum_value(100);
        EffectField* fy = row->add_field(EFFECT_FIELD_DOUBLE, QString("%1Y").arg(QString::number(i)));
        fy->set_double_minimum_value(0);
        fy->set_double_maximum_value(100);
      }
        break;
      case F0R_PARAM_STRING:
        row->add_field(EFFECT_FIELD_STRING, QString::number(i));
=======
      EffectRow* row = new EffectRow(this, param_info.name);
      switch (param_info.type) {
      case F0R_PARAM_BOOL:
        new BoolField(row, QString::number(i));
        break;
      case F0R_PARAM_DOUBLE:
      {
        DoubleField* f = new DoubleField(row, QString::number(i));
        f->SetMinimum(0);
        f->SetMaximum(100);
      }
        break;
      case F0R_PARAM_COLOR:
        new ColorField(row, QString::number(i));
        break;
      case F0R_PARAM_POSITION:
      {
        DoubleField* fx = new DoubleField(row, QString("%1X").arg(QString::number(i)));
        fx->SetMinimum(0);
        fx->SetMaximum(100);
        DoubleField* fy = new DoubleField(row, QString("%1Y").arg(QString::number(i)));
        fy->SetMinimum(0);
        fy->SetMaximum(100);
      }
        break;
      case F0R_PARAM_STRING:
        new StringField(row, QString::number(i));
>>>>>>> 88f423fa
        break;
      }
    }
  }
}

Frei0rEffect::~Frei0rEffect() {
  if (handle != nullptr) {
    f0rDeinitFunc deinit = reinterpret_cast<f0rDeinitFunc>(LibAddress(handle, "f0r_deinit"));
    deinit();

    LibClose(handle);
  }
}

void Frei0rEffect::process_image(double timecode, uint8_t *input, uint8_t *output, int) {
  f0rUpdateFunc update_func = reinterpret_cast<f0rUpdateFunc>(LibAddress(handle, "f0r_update"));

  for (int i=0;i<param_count;i++) {
    EffectRow* param_row = row(i);

    f0r_param_info_t param_info;
    get_param_info(&param_info, i);

    f0rSetParamValue set_param = reinterpret_cast<f0rSetParamValue>(LibAddress(handle, "f0r_set_param_value"));
    switch (param_info.type) {
    case F0R_PARAM_BOOL:
    {
<<<<<<< HEAD
      double b = param_row->field(0)->get_bool_value(timecode);
=======
      double b = param_row->Field(0)->GetValueAt(timecode).toBool();
>>>>>>> 88f423fa
      set_param(instance, &b, i);
    }
      break;
    case F0R_PARAM_DOUBLE:
    {
<<<<<<< HEAD
      double d = param_row->field(0)->get_double_value(timecode)*0.01;
=======
      double d = param_row->Field(0)->GetValueAt(timecode).toDouble()*0.01;
>>>>>>> 88f423fa
      set_param(instance, &d, i);
    }
      break;
    case F0R_PARAM_COLOR:
    {
<<<<<<< HEAD
      QColor qcolor = param_row->field(0)->get_color_value(timecode);;
=======
      QColor qcolor = param_row->Field(0)->GetValueAt(timecode).value<QColor>();
>>>>>>> 88f423fa

      f0r_param_color fcolor;
      fcolor.r = float(qcolor.redF());
      fcolor.g = float(qcolor.greenF());
      fcolor.b = float(qcolor.blueF());

      set_param(instance, &fcolor, i);
    }
      break;
    case F0R_PARAM_POSITION:
    {
      f0r_param_position pos;
<<<<<<< HEAD
      pos.x = param_row->field(0)->get_double_value(timecode);
      pos.y = param_row->field(1)->get_double_value(timecode);
=======
      pos.x = param_row->Field(0)->GetValueAt(timecode).toDouble();
      pos.y = param_row->Field(1)->GetValueAt(timecode).toDouble();
>>>>>>> 88f423fa
      set_param(instance, &pos, i);
    }
      break;
    case F0R_PARAM_STRING:
    {
<<<<<<< HEAD
      QByteArray bytes = param_row->field(0)->get_string_value(timecode).toUtf8();
=======
      QByteArray bytes = param_row->Field(0)->GetValueAt(timecode).toString().toUtf8();
>>>>>>> 88f423fa
      char* byte_data = bytes.data();
      set_param(instance, &byte_data, i);
    }
      break;
    }
  }

  update_func(instance, timecode, reinterpret_cast<uint32_t*>(input), reinterpret_cast<uint32_t*>(output));
}

void Frei0rEffect::refresh() {
  destruct_module();
  construct_module();
}

void Frei0rEffect::destruct_module() {
  if (open) {
    f0rDestructFunc destruct = reinterpret_cast<f0rDestructFunc>(LibAddress(handle, "f0r_destruct"));
    destruct(instance);

    open = false;
  }
}

void Frei0rEffect::construct_module() {
  f0rConstructFunc construct = reinterpret_cast<f0rConstructFunc>(LibAddress(handle, "f0r_construct"));
  instance = construct(parent_clip->media_width(), parent_clip->media_height());

  open = true;
}

#endif
<|MERGE_RESOLUTION|>--- conflicted
+++ resolved
@@ -1,269 +1,219 @@
-/***
-
-    Olive - Non-Linear Video Editor
-    Copyright (C) 2019  Olive Team
-
-    This program is free software: you can redistribute it and/or modify
-    it under the terms of the GNU General Public License as published by
-    the Free Software Foundation, either version 3 of the License, or
-    (at your option) any later version.
-
-    This program is distributed in the hope that it will be useful,
-    but WITHOUT ANY WARRANTY; without even the implied warranty of
-    MERCHANTABILITY or FITNESS FOR A PARTICULAR PURPOSE.  See the
-    GNU General Public License for more details.
-
-    You should have received a copy of the GNU General Public License
-    along with this program.  If not, see <http://www.gnu.org/licenses/>.
-
-***/
-
-#include "frei0reffect.h"
-
-#ifndef NO_FREI0R
-
-#include <QMessageBox>
-#include <QDir>
-
-#include "timeline/clip.h"
-
-typedef f0r_instance_t (*f0rConstructFunc)(unsigned int width, unsigned int height);
-typedef int (*f0rInitFunc) ();
-typedef void (*f0rDeinitFunc) ();
-typedef void (*f0rUpdateFunc) (f0r_instance_t instance,
-            double time, const uint32_t* inframe, uint32_t* outframe);
-typedef void (*f0rDestructFunc)(f0r_instance_t instance);
-typedef void (*f0rGetPluginInfo)(f0r_plugin_info_t* info);
-typedef void (*f0rSetParamValue) (f0r_instance_t instance,
-        f0r_param_t param, int param_index);
-
-Frei0rEffect::Frei0rEffect(Clip* c, const EffectMeta *em) :
-  Effect(c, em),
-  open(false)
-{
-<<<<<<< HEAD
-  enable_image = true;
-=======
-  SetFlags(ImageFlag);
->>>>>>> 88f423fa
-
-  // Windows DLL loading routine
-  QString dll_fn = QDir(em->path).filePath(em->filename);
-
-  handle = LibLoad(dll_fn);
-  if(handle == nullptr) {
-    QString dll_error;
-
-#ifdef _WIN32
-    DWORD dll_err = GetLastError();
-    dll_error = QString::number(dll_err);
-#elif __linux__
-    dll_error = dlerror();
-#endif
-    qCritical() << "Failed to load Frei0r plugin" << dll_fn << "-" << dll_error;
-
-    QString msg_err = tr("Failed to load Frei0r plugin \"%1\": %2").arg(dll_fn, dll_error);
-
-#ifdef _WIN32
-    if (dll_err == 193) {
-#ifdef _WIN64
-      msg_err += "\n\n" + tr("NOTE: You can't load 32-bit Frei0r plugins into a 64-bit build of Olive. Please find a 64-bit version of this plugin or switch to a 32-bit build of Olive.");
-#elif _WIN32
-      msg_err += "\n\n" + tr("NOTE: You can't load 64-bit Frei0r plugins into a 32-bit build of Olive. Please find a 32-bit version of this plugin or switch to a 64-bit build of Olive.");
-#endif
-    }
-#endif
-
-    QMessageBox::critical(nullptr, tr("Error loading Frei0r plugin"), msg_err);
-
-    return;
-  }
-
-  f0rInitFunc init = reinterpret_cast<f0rInitFunc>(LibAddress(handle, "f0r_init"));
-  init();
-
-  construct_module();
-
-  f0r_plugin_info_t info;
-  f0rGetPluginInfo info_func = reinterpret_cast<f0rGetPluginInfo>(LibAddress(handle, "f0r_get_plugin_info"));
-  info_func(&info);
-
-  param_count = info.num_params;
-
-  get_param_info = reinterpret_cast<f0rGetParamInfo>(LibAddress(handle, "f0r_get_param_info"));
-  for (int i=0;i<param_count;i++) {
-    f0r_param_info_t param_info;
-    get_param_info(&param_info, i);
-
-    if (param_info.type >= 0 && param_info.type <= F0R_PARAM_STRING) {
-<<<<<<< HEAD
-      EffectRow* row = add_row(param_info.name);
-      switch (param_info.type) {
-      case F0R_PARAM_BOOL:
-        row->add_field(EFFECT_FIELD_BOOL, QString::number(i));
-        break;
-      case F0R_PARAM_DOUBLE:
-      {
-        EffectField* f = row->add_field(EFFECT_FIELD_DOUBLE, QString::number(i));
-        f->set_double_minimum_value(0);
-        f->set_double_maximum_value(100);
-      }
-        break;
-      case F0R_PARAM_COLOR:
-        row->add_field(EFFECT_FIELD_COLOR, QString::number(i));
-        break;
-      case F0R_PARAM_POSITION:
-      {
-        EffectField* fx = row->add_field(EFFECT_FIELD_DOUBLE, QString("%1X").arg(QString::number(i)));
-        fx->set_double_minimum_value(0);
-        fx->set_double_maximum_value(100);
-        EffectField* fy = row->add_field(EFFECT_FIELD_DOUBLE, QString("%1Y").arg(QString::number(i)));
-        fy->set_double_minimum_value(0);
-        fy->set_double_maximum_value(100);
-      }
-        break;
-      case F0R_PARAM_STRING:
-        row->add_field(EFFECT_FIELD_STRING, QString::number(i));
-=======
-      EffectRow* row = new EffectRow(this, param_info.name);
-      switch (param_info.type) {
-      case F0R_PARAM_BOOL:
-        new BoolField(row, QString::number(i));
-        break;
-      case F0R_PARAM_DOUBLE:
-      {
-        DoubleField* f = new DoubleField(row, QString::number(i));
-        f->SetMinimum(0);
-        f->SetMaximum(100);
-      }
-        break;
-      case F0R_PARAM_COLOR:
-        new ColorField(row, QString::number(i));
-        break;
-      case F0R_PARAM_POSITION:
-      {
-        DoubleField* fx = new DoubleField(row, QString("%1X").arg(QString::number(i)));
-        fx->SetMinimum(0);
-        fx->SetMaximum(100);
-        DoubleField* fy = new DoubleField(row, QString("%1Y").arg(QString::number(i)));
-        fy->SetMinimum(0);
-        fy->SetMaximum(100);
-      }
-        break;
-      case F0R_PARAM_STRING:
-        new StringField(row, QString::number(i));
->>>>>>> 88f423fa
-        break;
-      }
-    }
-  }
-}
-
-Frei0rEffect::~Frei0rEffect() {
-  if (handle != nullptr) {
-    f0rDeinitFunc deinit = reinterpret_cast<f0rDeinitFunc>(LibAddress(handle, "f0r_deinit"));
-    deinit();
-
-    LibClose(handle);
-  }
-}
-
-void Frei0rEffect::process_image(double timecode, uint8_t *input, uint8_t *output, int) {
-  f0rUpdateFunc update_func = reinterpret_cast<f0rUpdateFunc>(LibAddress(handle, "f0r_update"));
-
-  for (int i=0;i<param_count;i++) {
-    EffectRow* param_row = row(i);
-
-    f0r_param_info_t param_info;
-    get_param_info(&param_info, i);
-
-    f0rSetParamValue set_param = reinterpret_cast<f0rSetParamValue>(LibAddress(handle, "f0r_set_param_value"));
-    switch (param_info.type) {
-    case F0R_PARAM_BOOL:
-    {
-<<<<<<< HEAD
-      double b = param_row->field(0)->get_bool_value(timecode);
-=======
-      double b = param_row->Field(0)->GetValueAt(timecode).toBool();
->>>>>>> 88f423fa
-      set_param(instance, &b, i);
-    }
-      break;
-    case F0R_PARAM_DOUBLE:
-    {
-<<<<<<< HEAD
-      double d = param_row->field(0)->get_double_value(timecode)*0.01;
-=======
-      double d = param_row->Field(0)->GetValueAt(timecode).toDouble()*0.01;
->>>>>>> 88f423fa
-      set_param(instance, &d, i);
-    }
-      break;
-    case F0R_PARAM_COLOR:
-    {
-<<<<<<< HEAD
-      QColor qcolor = param_row->field(0)->get_color_value(timecode);;
-=======
-      QColor qcolor = param_row->Field(0)->GetValueAt(timecode).value<QColor>();
->>>>>>> 88f423fa
-
-      f0r_param_color fcolor;
-      fcolor.r = float(qcolor.redF());
-      fcolor.g = float(qcolor.greenF());
-      fcolor.b = float(qcolor.blueF());
-
-      set_param(instance, &fcolor, i);
-    }
-      break;
-    case F0R_PARAM_POSITION:
-    {
-      f0r_param_position pos;
-<<<<<<< HEAD
-      pos.x = param_row->field(0)->get_double_value(timecode);
-      pos.y = param_row->field(1)->get_double_value(timecode);
-=======
-      pos.x = param_row->Field(0)->GetValueAt(timecode).toDouble();
-      pos.y = param_row->Field(1)->GetValueAt(timecode).toDouble();
->>>>>>> 88f423fa
-      set_param(instance, &pos, i);
-    }
-      break;
-    case F0R_PARAM_STRING:
-    {
-<<<<<<< HEAD
-      QByteArray bytes = param_row->field(0)->get_string_value(timecode).toUtf8();
-=======
-      QByteArray bytes = param_row->Field(0)->GetValueAt(timecode).toString().toUtf8();
->>>>>>> 88f423fa
-      char* byte_data = bytes.data();
-      set_param(instance, &byte_data, i);
-    }
-      break;
-    }
-  }
-
-  update_func(instance, timecode, reinterpret_cast<uint32_t*>(input), reinterpret_cast<uint32_t*>(output));
-}
-
-void Frei0rEffect::refresh() {
-  destruct_module();
-  construct_module();
-}
-
-void Frei0rEffect::destruct_module() {
-  if (open) {
-    f0rDestructFunc destruct = reinterpret_cast<f0rDestructFunc>(LibAddress(handle, "f0r_destruct"));
-    destruct(instance);
-
-    open = false;
-  }
-}
-
-void Frei0rEffect::construct_module() {
-  f0rConstructFunc construct = reinterpret_cast<f0rConstructFunc>(LibAddress(handle, "f0r_construct"));
-  instance = construct(parent_clip->media_width(), parent_clip->media_height());
-
-  open = true;
-}
-
-#endif
+/***
+
+    Olive - Non-Linear Video Editor
+    Copyright (C) 2019  Olive Team
+
+    This program is free software: you can redistribute it and/or modify
+    it under the terms of the GNU General Public License as published by
+    the Free Software Foundation, either version 3 of the License, or
+    (at your option) any later version.
+
+    This program is distributed in the hope that it will be useful,
+    but WITHOUT ANY WARRANTY; without even the implied warranty of
+    MERCHANTABILITY or FITNESS FOR A PARTICULAR PURPOSE.  See the
+    GNU General Public License for more details.
+
+    You should have received a copy of the GNU General Public License
+    along with this program.  If not, see <http://www.gnu.org/licenses/>.
+
+***/
+
+#include "frei0reffect.h"
+
+#ifndef NO_FREI0R
+
+#include <QMessageBox>
+#include <QDir>
+
+#include "timeline/clip.h"
+
+typedef f0r_instance_t (*f0rConstructFunc)(unsigned int width, unsigned int height);
+typedef int (*f0rInitFunc) ();
+typedef void (*f0rDeinitFunc) ();
+typedef void (*f0rUpdateFunc) (f0r_instance_t instance,
+            double time, const uint32_t* inframe, uint32_t* outframe);
+typedef void (*f0rDestructFunc)(f0r_instance_t instance);
+typedef void (*f0rGetPluginInfo)(f0r_plugin_info_t* info);
+typedef void (*f0rSetParamValue) (f0r_instance_t instance,
+        f0r_param_t param, int param_index);
+
+Frei0rEffect::Frei0rEffect(Clip* c, const EffectMeta *em) :
+  Effect(c, em),
+  open(false)
+{
+  SetFlags(ImageFlag);
+
+  // Windows DLL loading routine
+  QString dll_fn = QDir(em->path).filePath(em->filename);
+
+  handle = LibLoad(dll_fn);
+  if(handle == nullptr) {
+    QString dll_error;
+
+#ifdef _WIN32
+    DWORD dll_err = GetLastError();
+    dll_error = QString::number(dll_err);
+#elif __linux__
+    dll_error = dlerror();
+#endif
+    qCritical() << "Failed to load Frei0r plugin" << dll_fn << "-" << dll_error;
+
+    QString msg_err = tr("Failed to load Frei0r plugin \"%1\": %2").arg(dll_fn, dll_error);
+
+#ifdef _WIN32
+    if (dll_err == 193) {
+#ifdef _WIN64
+      msg_err += "\n\n" + tr("NOTE: You can't load 32-bit Frei0r plugins into a 64-bit build of Olive. Please find a 64-bit version of this plugin or switch to a 32-bit build of Olive.");
+#elif _WIN32
+      msg_err += "\n\n" + tr("NOTE: You can't load 64-bit Frei0r plugins into a 32-bit build of Olive. Please find a 32-bit version of this plugin or switch to a 64-bit build of Olive.");
+#endif
+    }
+#endif
+
+    QMessageBox::critical(nullptr, tr("Error loading Frei0r plugin"), msg_err);
+
+    return;
+  }
+
+  f0rInitFunc init = reinterpret_cast<f0rInitFunc>(LibAddress(handle, "f0r_init"));
+  init();
+
+  construct_module();
+
+  f0r_plugin_info_t info;
+  f0rGetPluginInfo info_func = reinterpret_cast<f0rGetPluginInfo>(LibAddress(handle, "f0r_get_plugin_info"));
+  info_func(&info);
+
+  param_count = info.num_params;
+
+  get_param_info = reinterpret_cast<f0rGetParamInfo>(LibAddress(handle, "f0r_get_param_info"));
+  for (int i=0;i<param_count;i++) {
+    f0r_param_info_t param_info;
+    get_param_info(&param_info, i);
+
+    if (param_info.type >= 0 && param_info.type <= F0R_PARAM_STRING) {
+      EffectRow* row = new EffectRow(this, param_info.name);
+      switch (param_info.type) {
+      case F0R_PARAM_BOOL:
+        new BoolField(row, QString::number(i));
+        break;
+      case F0R_PARAM_DOUBLE:
+      {
+        DoubleField* f = new DoubleField(row, QString::number(i));
+        f->SetMinimum(0);
+        f->SetMaximum(100);
+      }
+        break;
+      case F0R_PARAM_COLOR:
+        new ColorField(row, QString::number(i));
+        break;
+      case F0R_PARAM_POSITION:
+      {
+        DoubleField* fx = new DoubleField(row, QString("%1X").arg(QString::number(i)));
+        fx->SetMinimum(0);
+        fx->SetMaximum(100);
+        DoubleField* fy = new DoubleField(row, QString("%1Y").arg(QString::number(i)));
+        fy->SetMinimum(0);
+        fy->SetMaximum(100);
+      }
+        break;
+      case F0R_PARAM_STRING:
+        new StringField(row, QString::number(i));
+        break;
+      }
+    }
+  }
+}
+
+Frei0rEffect::~Frei0rEffect() {
+  if (handle != nullptr) {
+    f0rDeinitFunc deinit = reinterpret_cast<f0rDeinitFunc>(LibAddress(handle, "f0r_deinit"));
+    deinit();
+
+    LibClose(handle);
+  }
+}
+
+void Frei0rEffect::process_image(double timecode, uint8_t *input, uint8_t *output, int) {
+  f0rUpdateFunc update_func = reinterpret_cast<f0rUpdateFunc>(LibAddress(handle, "f0r_update"));
+
+  for (int i=0;i<param_count;i++) {
+    EffectRow* param_row = row(i);
+
+    f0r_param_info_t param_info;
+    get_param_info(&param_info, i);
+
+    f0rSetParamValue set_param = reinterpret_cast<f0rSetParamValue>(LibAddress(handle, "f0r_set_param_value"));
+    switch (param_info.type) {
+    case F0R_PARAM_BOOL:
+    {
+      double b = param_row->Field(0)->GetValueAt(timecode).toBool();
+
+      set_param(instance, &b, i);
+    }
+      break;
+    case F0R_PARAM_DOUBLE:
+    {
+      double d = param_row->Field(0)->GetValueAt(timecode).toDouble()*0.01;
+
+      set_param(instance, &d, i);
+    }
+      break;
+    case F0R_PARAM_COLOR:
+    {
+      QColor qcolor = param_row->Field(0)->GetValueAt(timecode).value<QColor>();
+
+      f0r_param_color fcolor;
+      fcolor.r = float(qcolor.redF());
+      fcolor.g = float(qcolor.greenF());
+      fcolor.b = float(qcolor.blueF());
+
+      set_param(instance, &fcolor, i);
+    }
+      break;
+    case F0R_PARAM_POSITION:
+    {
+      f0r_param_position pos;
+
+      pos.x = param_row->Field(0)->GetValueAt(timecode).toDouble();
+      pos.y = param_row->Field(1)->GetValueAt(timecode).toDouble();
+
+      set_param(instance, &pos, i);
+    }
+      break;
+    case F0R_PARAM_STRING:
+    {
+      QByteArray bytes = param_row->Field(0)->GetValueAt(timecode).toString().toUtf8();
+
+      char* byte_data = bytes.data();
+      set_param(instance, &byte_data, i);
+    }
+      break;
+    }
+  }
+
+  update_func(instance, timecode, reinterpret_cast<uint32_t*>(input), reinterpret_cast<uint32_t*>(output));
+}
+
+void Frei0rEffect::refresh() {
+  destruct_module();
+  construct_module();
+}
+
+void Frei0rEffect::destruct_module() {
+  if (open) {
+    f0rDestructFunc destruct = reinterpret_cast<f0rDestructFunc>(LibAddress(handle, "f0r_destruct"));
+    destruct(instance);
+
+    open = false;
+  }
+}
+
+void Frei0rEffect::construct_module() {
+  f0rConstructFunc construct = reinterpret_cast<f0rConstructFunc>(LibAddress(handle, "f0r_construct"));
+  instance = construct(parent_clip->media_width(), parent_clip->media_height());
+
+  open = true;
+}
+
+#endif