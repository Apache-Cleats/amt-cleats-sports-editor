--- conflicted
+++ resolved
@@ -1,270 +1,266 @@
-#include "vsthostwin.h"
-
-// adapted from http://teragonaudio.com/article/How-to-make-your-own-VST-host.html
-
-#include <Windows.h>
-
-#include <QPushButton>
-#include <QDialog>
-#include <QMessageBox>
-#include <QFile>
-#include <QXmlStreamWriter>
-
-#include "playback/audio.h"
-#include "mainwindow.h"
-#include "debug.h"
-
-#define BLOCK_SIZE 512
-#define CHANNEL_COUNT 2
-
-// C callbacks
-extern "C" {
-	// Main host callback
-	VstIntPtr VSTCALLBACK hostCallback(AEffect *effect, int opcode, int, long long, void *, float) {
-		switch(opcode) {
-		case audioMasterVersion:
-			return 2400;
-		case audioMasterIdle:
-			effect->dispatcher(effect, effEditIdle, 0, 0, nullptr, 0);
-			break;
-		case audioMasterGetCurrentProcessLevel:
-			return 0;
-		// Handle other opcodes here... there will be lots of them
-		case audioMasterEndEdit: // change made
-			mainWindow->setWindowModified(true);
-			break;
-		default:
-			qInfo() << "Plugin requested unhandled opcode" << opcode;
-			break;
-		}
-		return 0;
-	}
-}
-
-// Plugin's entry point
-typedef AEffect *(*vstPluginFuncPtr)(audioMasterCallback host);
-// Plugin's getParameter() method
-typedef float (*getParameterFuncPtr)(AEffect *effect, VstInt32 index);
-// Plugin's setParameter() method
-typedef void (*setParameterFuncPtr)(AEffect *effect, VstInt32 index, float value);
-// Plugin's processEvents() method
-typedef VstInt32 (*processEventsFuncPtr)(VstEvents *events);
-// Plugin's process() method
-typedef void (*processFuncPtr)(AEffect *effect, float **inputs, float **outputs, VstInt32 sampleFrames);
-
-void VSTHostWin::loadPlugin() {
-	QString dll_fn = file_field->get_filename(0, true);
-	LPCWSTR dll_fn_w = reinterpret_cast<const wchar_t*>(dll_fn.utf16());
-
-	modulePtr = LoadLibrary(dll_fn_w);
-	if(modulePtr == nullptr) {
-		DWORD dll_err = GetLastError();
-		qCritical() << "Failed to load VST" << dll_fn_w << "-" << dll_err;        
-        QString msg_err = tr("Failed to load VST plugin \"%1\": %2").arg(dll_fn, QString::number(dll_err));
-		if (dll_err == 193) {
-#ifdef _WIN64
-            msg_err += "\n\n" + tr("NOTE: You can't load 32-bit VST plugins into a 64-bit build of Olive. Please find a 64-bit version of this plugin or switch to a 32-bit build of Olive.");
-#elif _WIN32
-            msg_err += "\n\n" + tr("NOTE: You can't load 64-bit VST plugins into a 32-bit build of Olive. Please find a 32-bit version of this plugin or switch to a 64-bit build of Olive.");
-#endif
-		}
-        QMessageBox::critical(mainWindow, tr("Error loading VST plugin"), msg_err);
-		return;
-	}
-
-	vstPluginFuncPtr mainEntryPoint =
-	reinterpret_cast<vstPluginFuncPtr>(GetProcAddress(modulePtr, "VSTPluginMain"));
-	// Instantiate the plugin
-	plugin = mainEntryPoint(hostCallback);
-}
-
-void VSTHostWin::freePlugin() {
-	if (plugin != nullptr) {
-		stopPlugin();
-		FreeLibrary(modulePtr);
-		plugin = nullptr;
-	}
-}
-
-bool VSTHostWin::configurePluginCallbacks() {
-	// Check plugin's magic number
-	// If incorrect, then the file either was not loaded properly, is not a
-	// real VST plugin, or is otherwise corrupt.
-	if(plugin->magic != kEffectMagic) {
-		qCritical() << "Plugin's magic number is bad";
-        QMessageBox::critical(mainWindow, tr("VST Error"), tr("Plugin's magic number is invalid"));
-		return false;
-	}
-
-	// Create dispatcher handle
-	dispatcher = reinterpret_cast<dispatcherFuncPtr>(plugin->dispatcher);
-
-	// Set up plugin callback functions
-	plugin->getParameter = reinterpret_cast<getParameterFuncPtr>(plugin->getParameter);
-	plugin->processReplacing = reinterpret_cast<processFuncPtr>(plugin->processReplacing);
-	plugin->setParameter = reinterpret_cast<setParameterFuncPtr>(plugin->setParameter);
-
-	return true;
-}
-
-void VSTHostWin::startPlugin() {
-	dispatcher(plugin, effOpen, 0, 0, nullptr, 0.0f);
-
-	// Set some default properties
-	dispatcher(plugin, effSetSampleRate, 0, 0, nullptr, current_audio_freq());
-	dispatcher(plugin, effSetBlockSize, 0, BLOCK_SIZE, nullptr, 0.0f);
-
-	resumePlugin();
-}
-
-void VSTHostWin::stopPlugin() {
-	suspendPlugin();
-
-	dispatcher(plugin, effClose, 0, 0, nullptr, 0);
-}
-
-void VSTHostWin::resumePlugin() {
-	dispatcher(plugin, effMainsChanged, 0, 1, nullptr, 0.0f);
-}
-
-void VSTHostWin::suspendPlugin() {
-	dispatcher(plugin, effMainsChanged, 0, 0, nullptr, 0.0f);
-}
-
-bool VSTHostWin::canPluginDo(char *canDoString) {
-	return (dispatcher(plugin, effCanDo, 0, 0, static_cast<void*>(canDoString), 0.0f) > 0);
-}
-
-void VSTHostWin::initializeIO() {
-	// inputs and outputs are assumed to be float** and are declared elsewhere,
-	// most likely the are fields owned by this class. numChannels and blocksize
-	// are also fields, both should be size_t (or unsigned int, if you prefer).
-	inputs = new float* [CHANNEL_COUNT];
-	outputs = new float* [CHANNEL_COUNT];
-	for(int channel = 0; channel < CHANNEL_COUNT; channel++) {
-		inputs[channel] = new float[BLOCK_SIZE];
-		outputs[channel] = new float[BLOCK_SIZE];
-	}
-}
-
-void VSTHostWin::processAudio(long numFrames) {
-	// Always reset the output array before processing.
-	for (int i=0;i<CHANNEL_COUNT;i++) {
-		memset(outputs[i], 0, BLOCK_SIZE*sizeof(float));
-	}
-
-	plugin->processReplacing(plugin, inputs, outputs, numFrames);
-}
-
-VSTHostWin::VSTHostWin(Clip* c, const EffectMeta *em) : Effect(c, em) {
-	plugin = nullptr;
-
-	initializeIO();
-
-<<<<<<< HEAD
-	file_field = add_row("Plugin", true, false)->add_field(EFFECT_FIELD_FILE, "filename", true);
-=======
-    file_field = add_row(tr("Plugin"), true, false)->add_field(EFFECT_FIELD_FILE, "filename");
->>>>>>> 34532843
-	connect(file_field, SIGNAL(changed()), this, SLOT(change_plugin()));
-
-    EffectRow* interface_row = add_row(tr("Interface"), false, false);
-    show_interface_btn = new QPushButton(tr("Show"));
-	show_interface_btn->setCheckable(true);
-	show_interface_btn->setEnabled(false);
-	connect(show_interface_btn, SIGNAL(toggled(bool)), this, SLOT(show_interface(bool)));
-	interface_row->add_widget(show_interface_btn);
-
-	dialog = new QDialog(mainWindow);
-    dialog->setWindowTitle(tr("VST Plugin"));
-	dialog->setAttribute(Qt::WA_NativeWindow, true);
-	dialog->setWindowFlags(dialog->windowFlags() | Qt::MSWindowsFixedSizeDialogHint);
-	connect(dialog, SIGNAL(finished(int)), this, SLOT(uncheck_show_button()));
-}
-
-VSTHostWin::~VSTHostWin() {
-	freePlugin();
-}
-
-void VSTHostWin::process_audio(double, double, quint8* samples, int nb_bytes, int) {
-	if (plugin != nullptr) {
-		int interval = BLOCK_SIZE*4;
-		for (int i=0;i<nb_bytes;i+=interval) {
-			int process_size = qMin(interval, nb_bytes - i);
-			int lim = i + process_size;
-
-			// convert to float
-			for (int j=i;j<lim;j+=4) {
-				qint16 left_sample = qint16(((samples[j+1] & 0xFF) << 8) | (samples[j] & 0xFF));
-				qint16 right_sample = qint16(((samples[j+3] & 0xFF) << 8) | (samples[j+2] & 0xFF));
-
-				int index = (j-i)>>2;
-				inputs[0][index] = float(left_sample) / float(INT16_MAX);
-				inputs[1][index] = float(right_sample) / float(INT16_MAX);
-			}
-
-			// send to VST
-			processAudio(process_size>>2);
-
-			// convert back to int16
-			for (int j=i;j<lim;j+=4) {
-				int index = (j-i)>>2;
-
-				qint16 left_sample = qint16(qRound(outputs[0][index] * INT16_MAX));
-				qint16 right_sample = qint16(qRound(outputs[1][index] * INT16_MAX));
-
-				samples[j+3] = quint8(right_sample >> 8);
-				samples[j+2] = quint8(right_sample);
-				samples[j+1] = quint8(left_sample >> 8);
-				samples[j] = quint8(left_sample);
-			}
-		}
-	}
-}
-
-void VSTHostWin::custom_load(QXmlStreamReader &stream) {
-	if (stream.name() == "plugindata") {
-		stream.readNext();
-		QByteArray b = QByteArray::fromBase64(stream.text().toUtf8());
-		if (plugin != nullptr) {
-			dispatcher(plugin, effSetChunk, 0, VstInt32(b.size()), static_cast<void*>(b.data()), 0);
-		}
-	}
-}
-
-void VSTHostWin::save(QXmlStreamWriter &stream) {
-	Effect::save(stream);
-	if (plugin != nullptr) {
-		char* p = nullptr;
-		VstInt32 length = VstInt32(dispatcher(plugin, effGetChunk, 0, 0, &p, 0));
-		QByteArray b(p, length);
-		stream.writeTextElement("plugindata", b.toBase64());
-	}
-}
-
-void VSTHostWin::show_interface(bool show) {
-	dialog->setVisible(show);
-}
-
-void VSTHostWin::uncheck_show_button() {
-	show_interface_btn->setChecked(false);
-}
-
-void VSTHostWin::change_plugin() {
-	freePlugin();
-	loadPlugin();
-	if (plugin != nullptr) {
-		if (configurePluginCallbacks()) {
-			startPlugin();
-			dispatcher(plugin, effEditOpen, 0, 0, reinterpret_cast<HWND>(dialog->winId()), 0);
-			ERect* eRect = nullptr;
-			plugin->dispatcher(plugin, effEditGetRect, 0, 0, &eRect, 0);
-			dialog->setFixedWidth(eRect->right);
-			dialog->setFixedHeight(eRect->bottom);
-		} else {
-			FreeLibrary(modulePtr);
-			plugin = nullptr;
-		}
-	}
-	show_interface_btn->setEnabled(plugin != nullptr);
-}
+#include "vsthostwin.h"
+
+// adapted from http://teragonaudio.com/article/How-to-make-your-own-VST-host.html
+
+#include <Windows.h>
+
+#include <QPushButton>
+#include <QDialog>
+#include <QMessageBox>
+#include <QFile>
+#include <QXmlStreamWriter>
+
+#include "playback/audio.h"
+#include "mainwindow.h"
+#include "debug.h"
+
+#define BLOCK_SIZE 512
+#define CHANNEL_COUNT 2
+
+// C callbacks
+extern "C" {
+	// Main host callback
+	VstIntPtr VSTCALLBACK hostCallback(AEffect *effect, int opcode, int, long long, void *, float) {
+		switch(opcode) {
+		case audioMasterVersion:
+			return 2400;
+		case audioMasterIdle:
+			effect->dispatcher(effect, effEditIdle, 0, 0, nullptr, 0);
+			break;
+		case audioMasterGetCurrentProcessLevel:
+			return 0;
+		// Handle other opcodes here... there will be lots of them
+		case audioMasterEndEdit: // change made
+			mainWindow->setWindowModified(true);
+			break;
+		default:
+			qInfo() << "Plugin requested unhandled opcode" << opcode;
+			break;
+		}
+		return 0;
+	}
+}
+
+// Plugin's entry point
+typedef AEffect *(*vstPluginFuncPtr)(audioMasterCallback host);
+// Plugin's getParameter() method
+typedef float (*getParameterFuncPtr)(AEffect *effect, VstInt32 index);
+// Plugin's setParameter() method
+typedef void (*setParameterFuncPtr)(AEffect *effect, VstInt32 index, float value);
+// Plugin's processEvents() method
+typedef VstInt32 (*processEventsFuncPtr)(VstEvents *events);
+// Plugin's process() method
+typedef void (*processFuncPtr)(AEffect *effect, float **inputs, float **outputs, VstInt32 sampleFrames);
+
+void VSTHostWin::loadPlugin() {
+	QString dll_fn = file_field->get_filename(0, true);
+	LPCWSTR dll_fn_w = reinterpret_cast<const wchar_t*>(dll_fn.utf16());
+
+	modulePtr = LoadLibrary(dll_fn_w);
+	if(modulePtr == nullptr) {
+		DWORD dll_err = GetLastError();
+		qCritical() << "Failed to load VST" << dll_fn_w << "-" << dll_err;
+		QString msg_err = tr("Failed to load VST plugin \"%1\": %2").arg(dll_fn, QString::number(dll_err));
+		if (dll_err == 193) {
+#ifdef _WIN64
+			msg_err += "\n\n" + tr("NOTE: You can't load 32-bit VST plugins into a 64-bit build of Olive. Please find a 64-bit version of this plugin or switch to a 32-bit build of Olive.");
+#elif _WIN32
+			msg_err += "\n\n" + tr("NOTE: You can't load 64-bit VST plugins into a 32-bit build of Olive. Please find a 32-bit version of this plugin or switch to a 64-bit build of Olive.");
+#endif
+		}
+		QMessageBox::critical(mainWindow, tr("Error loading VST plugin"), msg_err);
+		return;
+	}
+
+	vstPluginFuncPtr mainEntryPoint =
+	reinterpret_cast<vstPluginFuncPtr>(GetProcAddress(modulePtr, "VSTPluginMain"));
+	// Instantiate the plugin
+	plugin = mainEntryPoint(hostCallback);
+}
+
+void VSTHostWin::freePlugin() {
+	if (plugin != nullptr) {
+		stopPlugin();
+		FreeLibrary(modulePtr);
+		plugin = nullptr;
+	}
+}
+
+bool VSTHostWin::configurePluginCallbacks() {
+	// Check plugin's magic number
+	// If incorrect, then the file either was not loaded properly, is not a
+	// real VST plugin, or is otherwise corrupt.
+	if(plugin->magic != kEffectMagic) {
+		qCritical() << "Plugin's magic number is bad";
+		QMessageBox::critical(mainWindow, tr("VST Error"), tr("Plugin's magic number is invalid"));
+		return false;
+	}
+
+	// Create dispatcher handle
+	dispatcher = reinterpret_cast<dispatcherFuncPtr>(plugin->dispatcher);
+
+	// Set up plugin callback functions
+	plugin->getParameter = reinterpret_cast<getParameterFuncPtr>(plugin->getParameter);
+	plugin->processReplacing = reinterpret_cast<processFuncPtr>(plugin->processReplacing);
+	plugin->setParameter = reinterpret_cast<setParameterFuncPtr>(plugin->setParameter);
+
+	return true;
+}
+
+void VSTHostWin::startPlugin() {
+	dispatcher(plugin, effOpen, 0, 0, nullptr, 0.0f);
+
+	// Set some default properties
+	dispatcher(plugin, effSetSampleRate, 0, 0, nullptr, current_audio_freq());
+	dispatcher(plugin, effSetBlockSize, 0, BLOCK_SIZE, nullptr, 0.0f);
+
+	resumePlugin();
+}
+
+void VSTHostWin::stopPlugin() {
+	suspendPlugin();
+
+	dispatcher(plugin, effClose, 0, 0, nullptr, 0);
+}
+
+void VSTHostWin::resumePlugin() {
+	dispatcher(plugin, effMainsChanged, 0, 1, nullptr, 0.0f);
+}
+
+void VSTHostWin::suspendPlugin() {
+	dispatcher(plugin, effMainsChanged, 0, 0, nullptr, 0.0f);
+}
+
+bool VSTHostWin::canPluginDo(char *canDoString) {
+	return (dispatcher(plugin, effCanDo, 0, 0, static_cast<void*>(canDoString), 0.0f) > 0);
+}
+
+void VSTHostWin::initializeIO() {
+	// inputs and outputs are assumed to be float** and are declared elsewhere,
+	// most likely the are fields owned by this class. numChannels and blocksize
+	// are also fields, both should be size_t (or unsigned int, if you prefer).
+	inputs = new float* [CHANNEL_COUNT];
+	outputs = new float* [CHANNEL_COUNT];
+	for(int channel = 0; channel < CHANNEL_COUNT; channel++) {
+		inputs[channel] = new float[BLOCK_SIZE];
+		outputs[channel] = new float[BLOCK_SIZE];
+	}
+}
+
+void VSTHostWin::processAudio(long numFrames) {
+	// Always reset the output array before processing.
+	for (int i=0;i<CHANNEL_COUNT;i++) {
+		memset(outputs[i], 0, BLOCK_SIZE*sizeof(float));
+	}
+
+	plugin->processReplacing(plugin, inputs, outputs, numFrames);
+}
+
+VSTHostWin::VSTHostWin(Clip* c, const EffectMeta *em) : Effect(c, em) {
+	plugin = nullptr;
+
+	initializeIO();
+
+	file_field = add_row(tr("Plugin"), true, false)->add_field(EFFECT_FIELD_FILE, "filename");
+	connect(file_field, SIGNAL(changed()), this, SLOT(change_plugin()));
+
+	EffectRow* interface_row = add_row(tr("Interface"), false, false);
+	show_interface_btn = new QPushButton(tr("Show"));
+	show_interface_btn->setCheckable(true);
+	show_interface_btn->setEnabled(false);
+	connect(show_interface_btn, SIGNAL(toggled(bool)), this, SLOT(show_interface(bool)));
+	interface_row->add_widget(show_interface_btn);
+
+	dialog = new QDialog(mainWindow);
+	dialog->setWindowTitle(tr("VST Plugin"));
+	dialog->setAttribute(Qt::WA_NativeWindow, true);
+	dialog->setWindowFlags(dialog->windowFlags() | Qt::MSWindowsFixedSizeDialogHint);
+	connect(dialog, SIGNAL(finished(int)), this, SLOT(uncheck_show_button()));
+}
+
+VSTHostWin::~VSTHostWin() {
+	freePlugin();
+}
+
+void VSTHostWin::process_audio(double, double, quint8* samples, int nb_bytes, int) {
+	if (plugin != nullptr) {
+		int interval = BLOCK_SIZE*4;
+		for (int i=0;i<nb_bytes;i+=interval) {
+			int process_size = qMin(interval, nb_bytes - i);
+			int lim = i + process_size;
+
+			// convert to float
+			for (int j=i;j<lim;j+=4) {
+				qint16 left_sample = qint16(((samples[j+1] & 0xFF) << 8) | (samples[j] & 0xFF));
+				qint16 right_sample = qint16(((samples[j+3] & 0xFF) << 8) | (samples[j+2] & 0xFF));
+
+				int index = (j-i)>>2;
+				inputs[0][index] = float(left_sample) / float(INT16_MAX);
+				inputs[1][index] = float(right_sample) / float(INT16_MAX);
+			}
+
+			// send to VST
+			processAudio(process_size>>2);
+
+			// convert back to int16
+			for (int j=i;j<lim;j+=4) {
+				int index = (j-i)>>2;
+
+				qint16 left_sample = qint16(qRound(outputs[0][index] * INT16_MAX));
+				qint16 right_sample = qint16(qRound(outputs[1][index] * INT16_MAX));
+
+				samples[j+3] = quint8(right_sample >> 8);
+				samples[j+2] = quint8(right_sample);
+				samples[j+1] = quint8(left_sample >> 8);
+				samples[j] = quint8(left_sample);
+			}
+		}
+	}
+}
+
+void VSTHostWin::custom_load(QXmlStreamReader &stream) {
+	if (stream.name() == "plugindata") {
+		stream.readNext();
+		QByteArray b = QByteArray::fromBase64(stream.text().toUtf8());
+		if (plugin != nullptr) {
+			dispatcher(plugin, effSetChunk, 0, VstInt32(b.size()), static_cast<void*>(b.data()), 0);
+		}
+	}
+}
+
+void VSTHostWin::save(QXmlStreamWriter &stream) {
+	Effect::save(stream);
+	if (plugin != nullptr) {
+		char* p = nullptr;
+		VstInt32 length = VstInt32(dispatcher(plugin, effGetChunk, 0, 0, &p, 0));
+		QByteArray b(p, length);
+		stream.writeTextElement("plugindata", b.toBase64());
+	}
+}
+
+void VSTHostWin::show_interface(bool show) {
+	dialog->setVisible(show);
+}
+
+void VSTHostWin::uncheck_show_button() {
+	show_interface_btn->setChecked(false);
+}
+
+void VSTHostWin::change_plugin() {
+	freePlugin();
+	loadPlugin();
+	if (plugin != nullptr) {
+		if (configurePluginCallbacks()) {
+			startPlugin();
+			dispatcher(plugin, effEditOpen, 0, 0, reinterpret_cast<HWND>(dialog->winId()), 0);
+			ERect* eRect = nullptr;
+			plugin->dispatcher(plugin, effEditGetRect, 0, 0, &eRect, 0);
+			dialog->setFixedWidth(eRect->right);
+			dialog->setFixedHeight(eRect->bottom);
+		} else {
+			FreeLibrary(modulePtr);
+			plugin = nullptr;
+		}
+	}
+	show_interface_btn->setEnabled(plugin != nullptr);
+}