#-------------------------------------------------
#
# Project created by QtCreator 2018-05-11T10:31:59
#
#-------------------------------------------------

QT       += core gui multimedia opengl

greaterThan(QT_MAJOR_VERSION, 4): QT += widgets

TARGET = Olive
TEMPLATE = app

# The following define makes your compiler emit warnings if you use
# any feature of Qt which has been marked as deprecated (the exact warnings
# depend on your compiler). Please consult the documentation of the
# deprecated API in order to know how to port your code away from it.
DEFINES += QT_DEPRECATED_WARNINGS

# You can also make your code fail to compile if you use deprecated APIs.
# In order to do so, uncomment the following line.
# You can also select to disable deprecated APIs only up to a certain version of Qt.
#DEFINES += QT_DISABLE_DEPRECATED_BEFORE=0x060000    # disables all the APIs deprecated before Qt 6.0.0


SOURCES += \
        main.cpp \
        mainwindow.cpp \
    panels/project.cpp \
    panels/effectcontrols.cpp \
    panels/viewer.cpp \
    panels/timeline.cpp \
    ui/sourcetable.cpp \
    dialogs/aboutdialog.cpp \
    ui/timelinewidget.cpp \
    io/media.cpp \
    project/sequence.cpp \
    project/clip.cpp \
    playback/playback.cpp \
    playback/audio.cpp \
    io/config.cpp \
    dialogs/newsequencedialog.cpp \
    ui/viewerwidget.cpp \
    ui/viewercontainer.cpp \
    dialogs/exportdialog.cpp \
    ui/collapsiblewidget.cpp \
    panels/panels.cpp \
    playback/cacher.cpp \
    io/exportthread.cpp \
    ui/timelineheader.cpp \
    io/previewgenerator.cpp \
    ui/labelslider.cpp \
    dialogs/preferencesdialog.cpp \
    ui/audiomonitor.cpp \
    project/undo.cpp \
    ui/scrollarea.cpp \
    ui/comboboxex.cpp \
    ui/colorbutton.cpp \
    dialogs/replaceclipmediadialog.cpp \
    ui/fontcombobox.cpp \
    ui/checkboxex.cpp \
    ui/keyframeview.cpp \
    ui/texteditex.cpp \
    dialogs/demonotice.cpp \
    project/marker.cpp \
    dialogs/speeddialog.cpp \
    dialogs/mediapropertiesdialog.cpp \
    io/crc32.cpp \
    dialogs/loaddialog.cpp \
    debug.cpp \
    io/path.cpp \
    effects/internal/linearfadetransition.cpp \
    effects/internal/transformeffect.cpp \
    effects/internal/solideffect.cpp \
    effects/internal/texteffect.cpp \
<<<<<<< HEAD
    effects/internal/timecodeeffect.cpp \
=======
>>>>>>> 01889205
    effects/internal/audionoiseeffect.cpp \
    effects/internal/paneffect.cpp \
    effects/internal/toneeffect.cpp \
    effects/internal/volumeeffect.cpp \
    effects/internal/crossdissolvetransition.cpp \
    effects/internal/shakeeffect.cpp \
    effects/internal/exponentialfadetransition.cpp \
    effects/internal/logarithmicfadetransition.cpp \
    effects/internal/cornerpineffect.cpp \
    io/math.cpp \
    io/qpainterwrapper.cpp \
    project/effect.cpp \
    project/transition.cpp \
    project/effectrow.cpp \
    project/effectfield.cpp \
<<<<<<< HEAD
    effects/internal/cubetransition.cpp
=======
    effects/internal/cubetransition.cpp \
    project/effectgizmo.cpp \
    io/clipboard.cpp
>>>>>>> 01889205

HEADERS += \
        mainwindow.h \
    panels/project.h \
    panels/effectcontrols.h \
    panels/viewer.h \
    panels/timeline.h \
    ui/sourcetable.h \
    dialogs/aboutdialog.h \
    ui/timelinewidget.h \
    io/media.h \
    project/sequence.h \
    project/clip.h \
    playback/playback.h \
    playback/audio.h \
    io/config.h \
    dialogs/newsequencedialog.h \
    ui/viewerwidget.h \
    ui/viewercontainer.h \
    dialogs/exportdialog.h \
    ui/collapsiblewidget.h \
    panels/panels.h \
    playback/cacher.h \
    io/exportthread.h \
    ui/timelinetools.h \
    ui/timelineheader.h \
    io/previewgenerator.h \
    ui/labelslider.h \
    dialogs/preferencesdialog.h \
    ui/audiomonitor.h \
    project/undo.h \
    ui/scrollarea.h \
    ui/comboboxex.h \
    ui/colorbutton.h \
    dialogs/replaceclipmediadialog.h \
    ui/fontcombobox.h \
    ui/checkboxex.h \
    ui/keyframeview.h \
    ui/texteditex.h \
    dialogs/demonotice.h \
    project/marker.h \
    project/selection.h \
    dialogs/speeddialog.h \
    dialogs/mediapropertiesdialog.h \
    io/crc32.h \
    dialogs/loaddialog.h \
    debug.h \
    io/path.h \
    effects/internal/transformeffect.h \
    effects/internal/solideffect.h \
    effects/internal/texteffect.h \
<<<<<<< HEAD
    effects/internal/timecodeeffect.h \
=======
>>>>>>> 01889205
    effects/internal/audionoiseeffect.h \
    effects/internal/paneffect.h \
    effects/internal/toneeffect.h \
    effects/internal/volumeeffect.h \
    effects/internal/shakeeffect.h \
    effects/internal/linearfadetransition.h \
    effects/internal/crossdissolvetransition.h \
    effects/internal/exponentialfadetransition.h \
    effects/internal/logarithmicfadetransition.h \
    effects/internal/cornerpineffect.h \
    io/math.h \
    io/qpainterwrapper.h \
    project/effect.h \
    project/transition.h \
    project/effectrow.h \
    project/effectfield.h \
<<<<<<< HEAD
    effects/internal/cubetransition.h
=======
    effects/internal/cubetransition.h \
    project/effectgizmo.h \
    io/clipboard.h
>>>>>>> 01889205

FORMS += \
        mainwindow.ui \
    panels/project.ui \
    panels/effectcontrols.ui \
    panels/viewer.ui \
    panels/timeline.ui \
    dialogs/aboutdialog.ui \
    dialogs/newsequencedialog.ui \
    dialogs/exportdialog.ui \
    dialogs/preferencesdialog.ui \
    dialogs/demonotice.ui

win32 {
    RC_FILE = icons/resources.rc
    LIBS += -lavutil -lavformat -lavcodec -lavfilter -lswscale -lswresample -lopengl32
}

mac {
    LIBS += -L/usr/local/lib -lavutil -lavformat -lavcodec -lavfilter -lswscale -lswresample
    ICON = icons/olive.icns
    INCLUDEPATH = /usr/local/include
}

linux {
    LIBS += -lavutil -lavformat -lavcodec -lavfilter -lswscale -lswresample
}

RESOURCES += \
    icons/icons.qrc<|MERGE_RESOLUTION|>--- conflicted
+++ resolved
@@ -73,10 +73,7 @@
     effects/internal/transformeffect.cpp \
     effects/internal/solideffect.cpp \
     effects/internal/texteffect.cpp \
-<<<<<<< HEAD
     effects/internal/timecodeeffect.cpp \
-=======
->>>>>>> 01889205
     effects/internal/audionoiseeffect.cpp \
     effects/internal/paneffect.cpp \
     effects/internal/toneeffect.cpp \
@@ -92,13 +89,9 @@
     project/transition.cpp \
     project/effectrow.cpp \
     project/effectfield.cpp \
-<<<<<<< HEAD
-    effects/internal/cubetransition.cpp
-=======
     effects/internal/cubetransition.cpp \
     project/effectgizmo.cpp \
     io/clipboard.cpp
->>>>>>> 01889205
 
 HEADERS += \
         mainwindow.h \
@@ -150,10 +143,7 @@
     effects/internal/transformeffect.h \
     effects/internal/solideffect.h \
     effects/internal/texteffect.h \
-<<<<<<< HEAD
     effects/internal/timecodeeffect.h \
-=======
->>>>>>> 01889205
     effects/internal/audionoiseeffect.h \
     effects/internal/paneffect.h \
     effects/internal/toneeffect.h \
@@ -170,13 +160,9 @@
     project/transition.h \
     project/effectrow.h \
     project/effectfield.h \
-<<<<<<< HEAD
-    effects/internal/cubetransition.h
-=======
     effects/internal/cubetransition.h \
     project/effectgizmo.h \
     io/clipboard.h
->>>>>>> 01889205
 
 FORMS += \
         mainwindow.ui \
