/***

    Olive - Non-Linear Video Editor
    Copyright (C) 2019  Olive Team

    This program is free software: you can redistribute it and/or modify
    it under the terms of the GNU General Public License as published by
    the Free Software Foundation, either version 3 of the License, or
    (at your option) any later version.

    This program is distributed in the hope that it will be useful,
    but WITHOUT ANY WARRANTY; without even the implied warranty of
    MERCHANTABILITY or FITNESS FOR A PARTICULAR PURPOSE.  See the
    GNU General Public License for more details.

    You should have received a copy of the GNU General Public License
    along with this program.  If not, see <http://www.gnu.org/licenses/>.

***/

#ifndef EFFECTCONTROLS_H
#define EFFECTCONTROLS_H

#include <QUndoCommand>
#include <QMutex>
#include <QMenu>
#include <QScrollArea>
#include <QVBoxLayout>
#include <QLabel>
#include <QScrollBar>
#include <QHBoxLayout>
#include <QSplitter>

#include "project/projectelements.h"
#include "ui/timelineheader.h"
#include "ui/keyframeview.h"
#include "ui/resizablescrollbar.h"
#include "ui/keyframeview.h"
#include "ui/panel.h"
#include "ui/effectui.h"

class EffectsArea : public QWidget {
  Q_OBJECT
public:
  EffectsArea(QWidget* parent = nullptr);
  QScrollArea* parent_widget;
  KeyframeView* keyframe_area;
  TimelineHeader* header;
protected:
  void resizeEvent(QResizeEvent*);
public slots:
  void receive_wheel_event(QWheelEvent* e);
};

class EffectControls : public Panel
{
  Q_OBJECT
public:
  explicit EffectControls(QWidget *parent = nullptr);
  virtual ~EffectControls() override;


  void Reload();
  void SetClips();
  void Clear(bool clear_cache = true);

  bool IsEffectSelected(Effect* e);

  void DeleteSelectedEffects();
  bool is_focused();
  void set_zoom(bool in);
  bool keyframe_focus();
  void delete_selected_keyframes();
  void scroll_to_frame(long frame);

  double zoom;

  ResizableScrollBar* horizontalScrollBar;
  QScrollBar* verticalScrollBar;

<<<<<<< HEAD
  void add_effect_paste_action(QMenu* menu);
=======
  QMutex effects_loaded;
>>>>>>> 88f423fa

  virtual void Retranslate() override;

  virtual void LoadLayoutState(const QByteArray& data) override;
  virtual QByteArray SaveLayoutState() override;
public slots:
  void cut();
  void copy(bool del = false);
  void update_keyframes();
private slots:
  void menu_select(QAction* q);

  void video_effect_click();
  void audio_effect_click();
  void video_transition_click();
  void audio_transition_click();

  void deselect_all_effects(QWidget*);

  void update_scrollbar();
  void queue_post_update();

  void effects_area_context_menu();
protected:
  virtual void resizeEvent(QResizeEvent *event) override;
private:
  QVector<Clip*> selected_clips_;
  QVector<EffectUI*> open_effects_;

  void Load();

  void DeleteEffect(ComboAction* ca, Effect* effect_ref);

  void show_effect_menu(int type, int subtype);
  void load_keyframes();
  void open_effect(QVBoxLayout* hlayout, Effect *e);
  void UpdateTitle();

  void setup_ui();

  int effect_menu_type;
  int effect_menu_subtype;
  QString panel_name;

  QWidget* video_effect_area;
  QWidget* audio_effect_area;
  QVBoxLayout* video_effect_layout;
  QVBoxLayout* audio_effect_layout;

  QSplitter* splitter;
  QPushButton* btnAddVideoEffect;
  QLabel* lblVideoEffects;
  QLabel* lblAudioEffects;
  QPushButton* btnAddVideoTransition;
  QPushButton* btnAddAudioEffect;
  QPushButton* btnAddAudioTransition;
  TimelineHeader* headers;
  EffectsArea* effects_area;
  QScrollArea* scrollArea;
  KeyframeView* keyframeView;
  QWidget* vcontainer;
  QWidget* acontainer;
};

#endif // EFFECTCONTROLS_H
<|MERGE_RESOLUTION|>--- conflicted
+++ resolved
@@ -1,150 +1,144 @@
-/***
-
-    Olive - Non-Linear Video Editor
-    Copyright (C) 2019  Olive Team
-
-    This program is free software: you can redistribute it and/or modify
-    it under the terms of the GNU General Public License as published by
-    the Free Software Foundation, either version 3 of the License, or
-    (at your option) any later version.
-
-    This program is distributed in the hope that it will be useful,
-    but WITHOUT ANY WARRANTY; without even the implied warranty of
-    MERCHANTABILITY or FITNESS FOR A PARTICULAR PURPOSE.  See the
-    GNU General Public License for more details.
-
-    You should have received a copy of the GNU General Public License
-    along with this program.  If not, see <http://www.gnu.org/licenses/>.
-
-***/
-
-#ifndef EFFECTCONTROLS_H
-#define EFFECTCONTROLS_H
-
-#include <QUndoCommand>
-#include <QMutex>
-#include <QMenu>
-#include <QScrollArea>
-#include <QVBoxLayout>
-#include <QLabel>
-#include <QScrollBar>
-#include <QHBoxLayout>
-#include <QSplitter>
-
-#include "project/projectelements.h"
-#include "ui/timelineheader.h"
-#include "ui/keyframeview.h"
-#include "ui/resizablescrollbar.h"
-#include "ui/keyframeview.h"
-#include "ui/panel.h"
-#include "ui/effectui.h"
-
-class EffectsArea : public QWidget {
-  Q_OBJECT
-public:
-  EffectsArea(QWidget* parent = nullptr);
-  QScrollArea* parent_widget;
-  KeyframeView* keyframe_area;
-  TimelineHeader* header;
-protected:
-  void resizeEvent(QResizeEvent*);
-public slots:
-  void receive_wheel_event(QWheelEvent* e);
-};
-
-class EffectControls : public Panel
-{
-  Q_OBJECT
-public:
-  explicit EffectControls(QWidget *parent = nullptr);
-  virtual ~EffectControls() override;
-
-
-  void Reload();
-  void SetClips();
-  void Clear(bool clear_cache = true);
-
-  bool IsEffectSelected(Effect* e);
-
-  void DeleteSelectedEffects();
-  bool is_focused();
-  void set_zoom(bool in);
-  bool keyframe_focus();
-  void delete_selected_keyframes();
-  void scroll_to_frame(long frame);
-
-  double zoom;
-
-  ResizableScrollBar* horizontalScrollBar;
-  QScrollBar* verticalScrollBar;
-
-<<<<<<< HEAD
-  void add_effect_paste_action(QMenu* menu);
-=======
-  QMutex effects_loaded;
->>>>>>> 88f423fa
-
-  virtual void Retranslate() override;
-
-  virtual void LoadLayoutState(const QByteArray& data) override;
-  virtual QByteArray SaveLayoutState() override;
-public slots:
-  void cut();
-  void copy(bool del = false);
-  void update_keyframes();
-private slots:
-  void menu_select(QAction* q);
-
-  void video_effect_click();
-  void audio_effect_click();
-  void video_transition_click();
-  void audio_transition_click();
-
-  void deselect_all_effects(QWidget*);
-
-  void update_scrollbar();
-  void queue_post_update();
-
-  void effects_area_context_menu();
-protected:
-  virtual void resizeEvent(QResizeEvent *event) override;
-private:
-  QVector<Clip*> selected_clips_;
-  QVector<EffectUI*> open_effects_;
-
-  void Load();
-
-  void DeleteEffect(ComboAction* ca, Effect* effect_ref);
-
-  void show_effect_menu(int type, int subtype);
-  void load_keyframes();
-  void open_effect(QVBoxLayout* hlayout, Effect *e);
-  void UpdateTitle();
-
-  void setup_ui();
-
-  int effect_menu_type;
-  int effect_menu_subtype;
-  QString panel_name;
-
-  QWidget* video_effect_area;
-  QWidget* audio_effect_area;
-  QVBoxLayout* video_effect_layout;
-  QVBoxLayout* audio_effect_layout;
-
-  QSplitter* splitter;
-  QPushButton* btnAddVideoEffect;
-  QLabel* lblVideoEffects;
-  QLabel* lblAudioEffects;
-  QPushButton* btnAddVideoTransition;
-  QPushButton* btnAddAudioEffect;
-  QPushButton* btnAddAudioTransition;
-  TimelineHeader* headers;
-  EffectsArea* effects_area;
-  QScrollArea* scrollArea;
-  KeyframeView* keyframeView;
-  QWidget* vcontainer;
-  QWidget* acontainer;
-};
-
-#endif // EFFECTCONTROLS_H
+/***
+
+    Olive - Non-Linear Video Editor
+    Copyright (C) 2019  Olive Team
+
+    This program is free software: you can redistribute it and/or modify
+    it under the terms of the GNU General Public License as published by
+    the Free Software Foundation, either version 3 of the License, or
+    (at your option) any later version.
+
+    This program is distributed in the hope that it will be useful,
+    but WITHOUT ANY WARRANTY; without even the implied warranty of
+    MERCHANTABILITY or FITNESS FOR A PARTICULAR PURPOSE.  See the
+    GNU General Public License for more details.
+
+    You should have received a copy of the GNU General Public License
+    along with this program.  If not, see <http://www.gnu.org/licenses/>.
+
+***/
+
+#ifndef EFFECTCONTROLS_H
+#define EFFECTCONTROLS_H
+
+#include <QUndoCommand>
+#include <QMutex>
+#include <QMenu>
+#include <QScrollArea>
+#include <QVBoxLayout>
+#include <QLabel>
+#include <QScrollBar>
+#include <QHBoxLayout>
+#include <QSplitter>
+
+#include "project/projectelements.h"
+#include "ui/timelineheader.h"
+#include "ui/keyframeview.h"
+#include "ui/resizablescrollbar.h"
+#include "ui/keyframeview.h"
+#include "ui/panel.h"
+#include "ui/effectui.h"
+
+class EffectsArea : public QWidget {
+  Q_OBJECT
+public:
+  EffectsArea(QWidget* parent = nullptr);
+  QScrollArea* parent_widget;
+  KeyframeView* keyframe_area;
+  TimelineHeader* header;
+protected:
+  void resizeEvent(QResizeEvent*);
+public slots:
+  void receive_wheel_event(QWheelEvent* e);
+};
+
+class EffectControls : public Panel
+{
+  Q_OBJECT
+public:
+  explicit EffectControls(QWidget *parent = nullptr);
+  virtual ~EffectControls() override;
+
+
+  void Reload();
+  void SetClips();
+  void Clear(bool clear_cache = true);
+
+  bool IsEffectSelected(Effect* e);
+
+  void DeleteSelectedEffects();
+  bool is_focused();
+  void set_zoom(bool in);
+  bool keyframe_focus();
+  void delete_selected_keyframes();
+  void scroll_to_frame(long frame);
+
+  double zoom;
+
+  ResizableScrollBar* horizontalScrollBar;
+  QScrollBar* verticalScrollBar;
+
+  virtual void Retranslate() override;
+
+  virtual void LoadLayoutState(const QByteArray& data) override;
+  virtual QByteArray SaveLayoutState() override;
+public slots:
+  void cut();
+  void copy(bool del = false);
+  void update_keyframes();
+private slots:
+  void menu_select(QAction* q);
+
+  void video_effect_click();
+  void audio_effect_click();
+  void video_transition_click();
+  void audio_transition_click();
+
+  void deselect_all_effects(QWidget*);
+
+  void update_scrollbar();
+  void queue_post_update();
+
+  void effects_area_context_menu();
+protected:
+  virtual void resizeEvent(QResizeEvent *event) override;
+private:
+  QVector<Clip*> selected_clips_;
+  QVector<EffectUI*> open_effects_;
+
+  void Load();
+
+  void DeleteEffect(ComboAction* ca, Effect* effect_ref);
+
+  void show_effect_menu(int type, int subtype);
+  void load_keyframes();
+  void open_effect(QVBoxLayout* hlayout, Effect *e);
+  void UpdateTitle();
+
+  void setup_ui();
+
+  int effect_menu_type;
+  int effect_menu_subtype;
+  QString panel_name;
+
+  QWidget* video_effect_area;
+  QWidget* audio_effect_area;
+  QVBoxLayout* video_effect_layout;
+  QVBoxLayout* audio_effect_layout;
+
+  QSplitter* splitter;
+  QPushButton* btnAddVideoEffect;
+  QLabel* lblVideoEffects;
+  QLabel* lblAudioEffects;
+  QPushButton* btnAddVideoTransition;
+  QPushButton* btnAddAudioEffect;
+  QPushButton* btnAddAudioTransition;
+  TimelineHeader* headers;
+  EffectsArea* effects_area;
+  QScrollArea* scrollArea;
+  KeyframeView* keyframeView;
+  QWidget* vcontainer;
+  QWidget* acontainer;
+};
+
+#endif // EFFECTCONTROLS_H