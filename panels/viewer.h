#ifndef VIEWER_H
#define VIEWER_H

#include <QDockWidget>
#include <QTimer>

class Timeline;
class ViewerWidget;
class Media;
struct Sequence;

namespace Ui {
class Viewer;
}

bool frame_rate_is_droppable(float rate);
long timecode_to_frame(const QString& s, int view, double frame_rate);
QString frame_to_timecode(long f, int view, double frame_rate);

class Viewer : public QDockWidget
{
	Q_OBJECT

public:
	explicit Viewer(QWidget *parent = 0);
	~Viewer();

	bool is_focused();
    void set_main_sequence();
    void set_media(Media *m);
	void compose();
    void set_playpause_icon(bool play);
    void update_playhead_timecode(long p);
    void update_end_timecode();
	void update_header_zoom();
	void update_viewer();
    void clear_inout_point();
	void set_in_point();
	void set_out_point();
    void set_zoom(bool in);

	// playback functions
	void go_to_start();
	void previous_frame();
	void next_frame();
	void seek(long p);
	void toggle_play();
	void play();
	void pause();
	void go_to_end();
	bool playing;
	long playhead_start;
	qint64 start_msecs;
	QTimer playback_updater;
	bool just_played;

	void cue_recording(long start, long end, int track);
	void uncue_recording();
	bool is_recording_cued();	
	long recording_start;
	long recording_end;
    int recording_track;

    void reset_all_audio();
	void update_parents();

	ViewerWidget* viewer_widget;

    Media* media;
	Sequence* seq;

    Ui::Viewer *ui;

    void resizeEvent(QResizeEvent *event);

public slots:
	void play_wake();

private slots:
	void on_pushButton_clicked();
    void on_pushButton_5_clicked();
	void on_pushButton_2_clicked();
	void on_pushButton_4_clicked();
    void on_pushButton_3_clicked();
	void update_playhead();
	void timer_update();
<<<<<<< HEAD
	void recording_flasher_update();
    void zoom_update(int i);
    void resize_move(double d);
=======
    void recording_flasher_update();
>>>>>>> 3eddc7eb
private:
	void clean_created_seq();
    void set_sequence(bool main, Sequence* s);
	bool main_sequence;
	bool created_sequence;
    long cached_end_frame;
    QString panel_name;
    double minimum_zoom;
    void set_zoom_value(double d);
    void set_sb_max();

	bool cue_recording_internal;
    QTimer recording_flasher;
};

#endif // VIEWER_H
<|MERGE_RESOLUTION|>--- conflicted
+++ resolved
@@ -84,13 +84,9 @@
     void on_pushButton_3_clicked();
 	void update_playhead();
 	void timer_update();
-<<<<<<< HEAD
 	void recording_flasher_update();
     void zoom_update(int i);
     void resize_move(double d);
-=======
-    void recording_flasher_update();
->>>>>>> 3eddc7eb
 private:
 	void clean_created_seq();
     void set_sequence(bool main, Sequence* s);
@@ -106,4 +102,4 @@
     QTimer recording_flasher;
 };
 
-#endif // VIEWER_H
+#endif // VIEWER_H