--- conflicted
+++ resolved
@@ -1,347 +1,343 @@
-#include "audio.h"
-
-#include "project/sequence.h"
-
-#include "io/config.h"
-#include "panels/project.h"
-#include "panels/panels.h"
-#include "panels/timeline.h"
-#include "panels/viewer.h"
-#include "ui/audiomonitor.h"
-#include "debug.h"
-
-#include <QApplication>
-#include <QAudioOutput>
-#include <QAudioInput>
-#include <QtMath>
-#include <QFile>
-#include <QDir>
-
-extern "C" {
-	#include <libavcodec/avcodec.h>
-}
-
-QAudioOutput* audio_output;
-QIODevice* audio_io_device;
-bool audio_device_set = false;
-bool audio_scrub = false;
-QMutex audio_write_lock;
-QAudioInput* audio_input = NULL;
-QFile output_recording;
-bool recording = false;
-
-qint8 audio_ibuffer[audio_ibuffer_size];
-int audio_ibuffer_read = 0;
-long audio_ibuffer_frame = 0;
-double audio_ibuffer_timecode = 0;
-
-AudioSenderThread* audio_thread = NULL;
-
-bool is_audio_device_set() {
-	return audio_device_set;
-}
-
-void init_audio() {
-	stop_audio();
-
-	QAudioFormat audio_format;
-	audio_format.setSampleRate(config.audio_rate);
-	audio_format.setChannelCount(2);
-	audio_format.setSampleSize(16);
-	audio_format.setCodec("audio/pcm");
-	audio_format.setByteOrder(QAudioFormat::LittleEndian);
-	audio_format.setSampleType(QAudioFormat::SignedInt);
-
-	QAudioDeviceInfo info(QAudioDeviceInfo::defaultOutputDevice());
-	QList<QAudioDeviceInfo> devs = QAudioDeviceInfo::availableDevices(QAudio::AudioOutput);
-	dout << "[INFO] Found the following audio devices:";
-	for (int i=0;i<devs.size();i++) {
-		dout << "    " << devs.at(i).deviceName();
-	}
-	if (info.isNull() && devs.size() > 0) {
-		dout << "[WARNING] Default audio returned NULL, attempting to use first device found...";
-		info = devs.at(0);
-	}
-	dout << "[INFO] Using audio device" << info.deviceName();
-
-	if (!info.isFormatSupported(audio_format)) {
-		qWarning() << "[WARNING] Audio format is not supported by backend, using nearest";
-		audio_format = info.nearestFormat(audio_format);
-	}
-
-	audio_output = new QAudioOutput(info, audio_format);
-	audio_output->moveToThread(QApplication::instance()->thread());
-	audio_output->setNotifyInterval(5);
-
-	// connect
-	audio_io_device = audio_output->start();
-	if (audio_io_device == NULL) {
-		dout << "[WARNING] Received NULL audio device. No compatible audio output was found.";
-	} else {
-		audio_device_set = true;
-
-		// start sender thread
-		audio_thread = new AudioSenderThread();
-		QObject::connect(audio_output, SIGNAL(notify()), audio_thread, SLOT(notifyReceiver()));
-		audio_thread->start(QThread::TimeCriticalPriority);
-
-		clear_audio_ibuffer();
-	}
-}
-
-void stop_audio() {
-	if (audio_device_set) {
-		audio_thread->stop();
-
-		audio_output->stop();
-		delete audio_output;
-		audio_device_set = false;
-	}
-}
-
-void clear_audio_ibuffer() {
-    if (audio_thread != NULL) audio_thread->lock.lock();
-	memset(audio_ibuffer, 0, audio_ibuffer_size);
-<<<<<<< HEAD
-    audio_ibuffer_read = 0;
-    if (audio_thread != NULL) audio_thread->lock.unlock();
-=======
-	audio_ibuffer_read = 0;
->>>>>>> acea409a
-}
-
-int get_buffer_offset_from_frame(double framerate, long frame) {
-	if (frame >= audio_ibuffer_frame) {
-		return qFloor(((double) (frame - audio_ibuffer_frame)/framerate)*audio_output->format().sampleRate())*av_get_bytes_per_sample(AV_SAMPLE_FMT_S16)*av_get_channel_layout_nb_channels(AV_CH_LAYOUT_STEREO);
-	} else {
-		dout << "[WARNING] Invalid values passed to get_buffer_offset_from_frame";
-		return 0;
-	}
-}
-
-AudioSenderThread::AudioSenderThread() : close(false) {
-	connect(this, SIGNAL(finished()), this, SLOT(deleteLater()));
-}
-
-void AudioSenderThread::stop() {
-	close = true;
-	cond.wakeAll();
-	wait();
-}
-
-void AudioSenderThread::notifyReceiver() {
-	cond.wakeAll();
-}
-
-void AudioSenderThread::run() {
-	// start data loop
-	send_audio_to_output(0, audio_ibuffer_size);
-
-    lock.lock();
-	while (true) {
-		cond.wait(&lock);
-		if (close) {
-			break;
-		} else if (panel_sequence_viewer->playing || panel_footage_viewer->playing || audio_scrub) {
-			int written_bytes = 0;
-
-			int adjusted_read_index = audio_ibuffer_read%audio_ibuffer_size;
-			int max_write = audio_ibuffer_size - adjusted_read_index;
-			int actual_write = send_audio_to_output(adjusted_read_index, max_write);
-			written_bytes += actual_write;
-			if (actual_write == max_write) {
-				// got all the bytes, write again
-				written_bytes += send_audio_to_output(0, audio_ibuffer_size);
-			}
-
-			audio_scrub = false;
-		}
-    }
-	lock.unlock();
-}
-
-int AudioSenderThread::send_audio_to_output(int offset, int max) {
-	// send audio to device
-	int actual_write = audio_io_device->write((const char*) audio_ibuffer+offset, max);
-
-	int audio_ibuffer_limit = audio_ibuffer_read + actual_write;
-
-	// send samples to audio monitor cache
-	// TODO make this work for the footage viewer - currently, enabling it causes crash due to an ASSERT
-	Sequence* s = NULL;
-	/*if (panel_footage_viewer->playing) {
-		s = panel_footage_viewer->seq;
-	}*/
-	if (panel_sequence_viewer->playing) {
-		s = panel_sequence_viewer->seq;
-	}
-	if (s != NULL) {
-		if (panel_timeline->audio_monitor->sample_cache_offset == -1) {
-			panel_timeline->audio_monitor->sample_cache_offset = s->playhead;
-		}
-		int channel_count = av_get_channel_layout_nb_channels(s->audio_layout);
-		long sample_cache_playhead = panel_timeline->audio_monitor->sample_cache_offset + (panel_timeline->audio_monitor->sample_cache.size()/channel_count);
-		int next_buffer_offset, buffer_offset_adjusted, i;
-		int buffer_offset = get_buffer_offset_from_frame(s->frame_rate, sample_cache_playhead);
-		if (samples.size() != channel_count) samples.resize(channel_count);
-		samples.fill(0);
-
-		// TODO: I don't like this, but i'm not sure if there's a smarter way to do it
-		while (buffer_offset < audio_ibuffer_limit) {
-			sample_cache_playhead++;
-			next_buffer_offset = qMin(get_buffer_offset_from_frame(s->frame_rate, sample_cache_playhead), audio_ibuffer_limit);
-			while (buffer_offset < next_buffer_offset) {
-				for (i=0;i<samples.size();i++) {
-					buffer_offset_adjusted = buffer_offset%audio_ibuffer_size;
-					samples[i] = qMax(qAbs((qint16) (((audio_ibuffer[buffer_offset_adjusted+1] & 0xFF) << 8) | (audio_ibuffer[buffer_offset_adjusted] & 0xFF))), samples[i]);
-					buffer_offset += 2;
-				}
-			}
-			panel_timeline->audio_monitor->sample_cache.append(samples);
-			buffer_offset = next_buffer_offset;
-		}
-	}
-
-	memset(audio_ibuffer+offset, 0, actual_write);
-
-	audio_ibuffer_read = audio_ibuffer_limit;
-
-	return actual_write;
-}
-
-void int32_to_char_array(qint32 i, char* array) {
-	memcpy(array, &i, 4);
-}
-
-void write_wave_header(QFile& f, const QAudioFormat& format) {
-	qint32 int32bit;
-	char arr[4];
-
-	// 4 byte riff header
-	f.write("RIFF");
-
-	// 4 byte file size, filled in later
-	for (int i=0;i<4;i++) f.putChar(0);
-
-	// 4 byte file type header + 4 byte format chunk marker
-	f.write("WAVEfmt");
-	f.putChar(0x20);
-
-	// 4 byte length of the above format data (always 16 bytes)
-	f.putChar(16);
-	for (int i=0;i<3;i++) f.putChar(0);
-
-	// 2 byte type format (1 is PCM)
-	f.putChar(1);
-	f.putChar(0);
-
-	// 2 byte channel count
-	int32bit = format.channelCount();
-	int32_to_char_array(int32bit, arr);
-	f.write(arr, 2);
-
-	// 4 byte integer for sample rate
-	int32bit = format.sampleRate();
-	int32_to_char_array(int32bit, arr);
-	f.write(arr, 4);
-
-	// 4 byte integer for bytes per second
-	int32bit = (format.sampleRate() * format.sampleSize() * format.channelCount()) / 8;
-	int32_to_char_array(int32bit, arr);
-	f.write(arr, 4);
-
-	// 2 byte integer for bytes per sample per channel
-	int32bit = (format.sampleSize() * format.channelCount()) / 8;
-	int32_to_char_array(int32bit, arr);
-	f.write(arr, 2);
-
-	// 2 byte integer for bits per sample (16)
-	int32bit = format.sampleSize();
-	int32_to_char_array(int32bit, arr);
-	f.write(arr, 2);
-
-	// data chunk header
-	f.write("data");
-
-	// 4 byte integer for data chunk size (filled in later)?
-	for (int i=0;i<4;i++) f.putChar(0);
-}
-
-void write_wave_trailer(QFile& f) {
-	char arr[4];
-
-	f.seek(4);
-
-	// 4 bytes for total file size - 8 bytes
-	qint32 file_size = f.size() - 8;
-	int32_to_char_array(file_size, arr);
-	f.write(arr, 4);
-
-	f.seek(40);
-
-	// 4 bytes for data chunk size (file size - header)
-	file_size = f.size() - 44;
-	int32_to_char_array(file_size, arr);
-	f.write(arr, 4);
-}
-
-bool start_recording() {
-	if (sequence == NULL) {
-		dout << "[ERROR] No active sequence to record into";
-		return false;
-	}
-
-	QString audio_path = project_url + " Audio";
-	QDir audio_dir(audio_path);
-	if (!audio_dir.exists() && !audio_dir.mkpath(".")) {
-		dout << "[ERROR] Failed to create audio directory";
-		return false;
-	}
-
-	QString audio_filename;
-	int file_number = 0;
-	do {
-		file_number++;
-		audio_filename = audio_path + "/Recording " + QString::number(file_number) + ".wav";
-	} while (QFile(audio_filename).exists());
-
-	output_recording.setFileName(audio_filename);
-	if (!output_recording.open(QFile::WriteOnly)) {
-		dout << "[ERROR] Failed to open output file. Does Olive have permission to write to this directory?";
-		return false;
-	}
-
-	QAudioFormat audio_format = audio_output->format();
-	if (config.recording_mode != audio_format.channelCount()) {
-		audio_format.setChannelCount(config.recording_mode);
-	}
-	QAudioDeviceInfo info = QAudioDeviceInfo::defaultInputDevice();
-	if (!info.isFormatSupported(audio_format)) {
-		dout << "[WARNING] Default format not supported, using nearest";
-		audio_format = info.nearestFormat(audio_format);
-	}
-	write_wave_header(output_recording, audio_format);
-	audio_input = new QAudioInput(audio_format);
-	audio_input->start(&output_recording);
-	recording = true;
-
-	return true;
-}
-
-void stop_recording() {
-	if (recording) {
-		audio_input->stop();
-
-		write_wave_trailer(output_recording);
-
-		output_recording.close();
-
-		delete audio_input;
-		audio_input = NULL;
-		recording = false;
-	}
-}
-
-QString get_recorded_audio_filename() {
-	return output_recording.fileName();
-}
+#include "audio.h"
+
+#include "project/sequence.h"
+
+#include "io/config.h"
+#include "panels/project.h"
+#include "panels/panels.h"
+#include "panels/timeline.h"
+#include "panels/viewer.h"
+#include "ui/audiomonitor.h"
+#include "debug.h"
+
+#include <QApplication>
+#include <QAudioOutput>
+#include <QAudioInput>
+#include <QtMath>
+#include <QFile>
+#include <QDir>
+
+extern "C" {
+	#include <libavcodec/avcodec.h>
+}
+
+QAudioOutput* audio_output;
+QIODevice* audio_io_device;
+bool audio_device_set = false;
+bool audio_scrub = false;
+QMutex audio_write_lock;
+QAudioInput* audio_input = NULL;
+QFile output_recording;
+bool recording = false;
+
+qint8 audio_ibuffer[audio_ibuffer_size];
+int audio_ibuffer_read = 0;
+long audio_ibuffer_frame = 0;
+double audio_ibuffer_timecode = 0;
+
+AudioSenderThread* audio_thread = NULL;
+
+bool is_audio_device_set() {
+	return audio_device_set;
+}
+
+void init_audio() {
+	stop_audio();
+
+	QAudioFormat audio_format;
+	audio_format.setSampleRate(config.audio_rate);
+	audio_format.setChannelCount(2);
+	audio_format.setSampleSize(16);
+	audio_format.setCodec("audio/pcm");
+	audio_format.setByteOrder(QAudioFormat::LittleEndian);
+	audio_format.setSampleType(QAudioFormat::SignedInt);
+
+	QAudioDeviceInfo info(QAudioDeviceInfo::defaultOutputDevice());
+	QList<QAudioDeviceInfo> devs = QAudioDeviceInfo::availableDevices(QAudio::AudioOutput);
+	dout << "[INFO] Found the following audio devices:";
+	for (int i=0;i<devs.size();i++) {
+		dout << "    " << devs.at(i).deviceName();
+	}
+	if (info.isNull() && devs.size() > 0) {
+		dout << "[WARNING] Default audio returned NULL, attempting to use first device found...";
+		info = devs.at(0);
+	}
+	dout << "[INFO] Using audio device" << info.deviceName();
+
+	if (!info.isFormatSupported(audio_format)) {
+		qWarning() << "[WARNING] Audio format is not supported by backend, using nearest";
+		audio_format = info.nearestFormat(audio_format);
+	}
+
+	audio_output = new QAudioOutput(info, audio_format);
+	audio_output->moveToThread(QApplication::instance()->thread());
+	audio_output->setNotifyInterval(5);
+
+	// connect
+	audio_io_device = audio_output->start();
+	if (audio_io_device == NULL) {
+		dout << "[WARNING] Received NULL audio device. No compatible audio output was found.";
+	} else {
+		audio_device_set = true;
+
+		// start sender thread
+		audio_thread = new AudioSenderThread();
+		QObject::connect(audio_output, SIGNAL(notify()), audio_thread, SLOT(notifyReceiver()));
+		audio_thread->start(QThread::TimeCriticalPriority);
+
+		clear_audio_ibuffer();
+	}
+}
+
+void stop_audio() {
+	if (audio_device_set) {
+		audio_thread->stop();
+
+		audio_output->stop();
+		delete audio_output;
+		audio_device_set = false;
+	}
+}
+
+void clear_audio_ibuffer() {
+	if (audio_thread != NULL) audio_thread->lock.lock();
+	memset(audio_ibuffer, 0, audio_ibuffer_size);
+	audio_ibuffer_read = 0;
+	if (audio_thread != NULL) audio_thread->lock.unlock();
+}
+
+int get_buffer_offset_from_frame(double framerate, long frame) {
+	if (frame >= audio_ibuffer_frame) {
+		return qFloor(((double) (frame - audio_ibuffer_frame)/framerate)*audio_output->format().sampleRate())*av_get_bytes_per_sample(AV_SAMPLE_FMT_S16)*av_get_channel_layout_nb_channels(AV_CH_LAYOUT_STEREO);
+	} else {
+		dout << "[WARNING] Invalid values passed to get_buffer_offset_from_frame";
+		return 0;
+	}
+}
+
+AudioSenderThread::AudioSenderThread() : close(false) {
+	connect(this, SIGNAL(finished()), this, SLOT(deleteLater()));
+}
+
+void AudioSenderThread::stop() {
+	close = true;
+	cond.wakeAll();
+	wait();
+}
+
+void AudioSenderThread::notifyReceiver() {
+	cond.wakeAll();
+}
+
+void AudioSenderThread::run() {
+	// start data loop
+	send_audio_to_output(0, audio_ibuffer_size);
+
+	lock.lock();
+	while (true) {
+		cond.wait(&lock);
+		if (close) {
+			break;
+		} else if (panel_sequence_viewer->playing || panel_footage_viewer->playing || audio_scrub) {
+			int written_bytes = 0;
+
+			int adjusted_read_index = audio_ibuffer_read%audio_ibuffer_size;
+			int max_write = audio_ibuffer_size - adjusted_read_index;
+			int actual_write = send_audio_to_output(adjusted_read_index, max_write);
+			written_bytes += actual_write;
+			if (actual_write == max_write) {
+				// got all the bytes, write again
+				written_bytes += send_audio_to_output(0, audio_ibuffer_size);
+			}
+
+			audio_scrub = false;
+		}
+	}
+	lock.unlock();
+}
+
+int AudioSenderThread::send_audio_to_output(int offset, int max) {
+	// send audio to device
+	int actual_write = audio_io_device->write((const char*) audio_ibuffer+offset, max);
+
+	int audio_ibuffer_limit = audio_ibuffer_read + actual_write;
+
+	// send samples to audio monitor cache
+	// TODO make this work for the footage viewer - currently, enabling it causes crash due to an ASSERT
+	Sequence* s = NULL;
+	/*if (panel_footage_viewer->playing) {
+		s = panel_footage_viewer->seq;
+	}*/
+	if (panel_sequence_viewer->playing) {
+		s = panel_sequence_viewer->seq;
+	}
+	if (s != NULL) {
+		if (panel_timeline->audio_monitor->sample_cache_offset == -1) {
+			panel_timeline->audio_monitor->sample_cache_offset = s->playhead;
+		}
+		int channel_count = av_get_channel_layout_nb_channels(s->audio_layout);
+		long sample_cache_playhead = panel_timeline->audio_monitor->sample_cache_offset + (panel_timeline->audio_monitor->sample_cache.size()/channel_count);
+		int next_buffer_offset, buffer_offset_adjusted, i;
+		int buffer_offset = get_buffer_offset_from_frame(s->frame_rate, sample_cache_playhead);
+		if (samples.size() != channel_count) samples.resize(channel_count);
+		samples.fill(0);
+
+		// TODO: I don't like this, but i'm not sure if there's a smarter way to do it
+		while (buffer_offset < audio_ibuffer_limit) {
+			sample_cache_playhead++;
+			next_buffer_offset = qMin(get_buffer_offset_from_frame(s->frame_rate, sample_cache_playhead), audio_ibuffer_limit);
+			while (buffer_offset < next_buffer_offset) {
+				for (i=0;i<samples.size();i++) {
+					buffer_offset_adjusted = buffer_offset%audio_ibuffer_size;
+					samples[i] = qMax(qAbs((qint16) (((audio_ibuffer[buffer_offset_adjusted+1] & 0xFF) << 8) | (audio_ibuffer[buffer_offset_adjusted] & 0xFF))), samples[i]);
+					buffer_offset += 2;
+				}
+			}
+			panel_timeline->audio_monitor->sample_cache.append(samples);
+			buffer_offset = next_buffer_offset;
+		}
+	}
+
+	memset(audio_ibuffer+offset, 0, actual_write);
+
+	audio_ibuffer_read = audio_ibuffer_limit;
+
+	return actual_write;
+}
+
+void int32_to_char_array(qint32 i, char* array) {
+	memcpy(array, &i, 4);
+}
+
+void write_wave_header(QFile& f, const QAudioFormat& format) {
+	qint32 int32bit;
+	char arr[4];
+
+	// 4 byte riff header
+	f.write("RIFF");
+
+	// 4 byte file size, filled in later
+	for (int i=0;i<4;i++) f.putChar(0);
+
+	// 4 byte file type header + 4 byte format chunk marker
+	f.write("WAVEfmt");
+	f.putChar(0x20);
+
+	// 4 byte length of the above format data (always 16 bytes)
+	f.putChar(16);
+	for (int i=0;i<3;i++) f.putChar(0);
+
+	// 2 byte type format (1 is PCM)
+	f.putChar(1);
+	f.putChar(0);
+
+	// 2 byte channel count
+	int32bit = format.channelCount();
+	int32_to_char_array(int32bit, arr);
+	f.write(arr, 2);
+
+	// 4 byte integer for sample rate
+	int32bit = format.sampleRate();
+	int32_to_char_array(int32bit, arr);
+	f.write(arr, 4);
+
+	// 4 byte integer for bytes per second
+	int32bit = (format.sampleRate() * format.sampleSize() * format.channelCount()) / 8;
+	int32_to_char_array(int32bit, arr);
+	f.write(arr, 4);
+
+	// 2 byte integer for bytes per sample per channel
+	int32bit = (format.sampleSize() * format.channelCount()) / 8;
+	int32_to_char_array(int32bit, arr);
+	f.write(arr, 2);
+
+	// 2 byte integer for bits per sample (16)
+	int32bit = format.sampleSize();
+	int32_to_char_array(int32bit, arr);
+	f.write(arr, 2);
+
+	// data chunk header
+	f.write("data");
+
+	// 4 byte integer for data chunk size (filled in later)?
+	for (int i=0;i<4;i++) f.putChar(0);
+}
+
+void write_wave_trailer(QFile& f) {
+	char arr[4];
+
+	f.seek(4);
+
+	// 4 bytes for total file size - 8 bytes
+	qint32 file_size = f.size() - 8;
+	int32_to_char_array(file_size, arr);
+	f.write(arr, 4);
+
+	f.seek(40);
+
+	// 4 bytes for data chunk size (file size - header)
+	file_size = f.size() - 44;
+	int32_to_char_array(file_size, arr);
+	f.write(arr, 4);
+}
+
+bool start_recording() {
+	if (sequence == NULL) {
+		dout << "[ERROR] No active sequence to record into";
+		return false;
+	}
+
+	QString audio_path = project_url + " Audio";
+	QDir audio_dir(audio_path);
+	if (!audio_dir.exists() && !audio_dir.mkpath(".")) {
+		dout << "[ERROR] Failed to create audio directory";
+		return false;
+	}
+
+	QString audio_filename;
+	int file_number = 0;
+	do {
+		file_number++;
+		audio_filename = audio_path + "/Recording " + QString::number(file_number) + ".wav";
+	} while (QFile(audio_filename).exists());
+
+	output_recording.setFileName(audio_filename);
+	if (!output_recording.open(QFile::WriteOnly)) {
+		dout << "[ERROR] Failed to open output file. Does Olive have permission to write to this directory?";
+		return false;
+	}
+
+	QAudioFormat audio_format = audio_output->format();
+	if (config.recording_mode != audio_format.channelCount()) {
+		audio_format.setChannelCount(config.recording_mode);
+	}
+	QAudioDeviceInfo info = QAudioDeviceInfo::defaultInputDevice();
+	if (!info.isFormatSupported(audio_format)) {
+		dout << "[WARNING] Default format not supported, using nearest";
+		audio_format = info.nearestFormat(audio_format);
+	}
+	write_wave_header(output_recording, audio_format);
+	audio_input = new QAudioInput(audio_format);
+	audio_input->start(&output_recording);
+	recording = true;
+
+	return true;
+}
+
+void stop_recording() {
+	if (recording) {
+		audio_input->stop();
+
+		write_wave_trailer(output_recording);
+
+		output_recording.close();
+
+		delete audio_input;
+		audio_input = NULL;
+		recording = false;
+	}
+}
+
+QString get_recorded_audio_filename() {
+	return output_recording.fileName();
+}