--- conflicted
+++ resolved
@@ -47,20 +47,12 @@
         <translation type="vanished">Aufnahme</translation>
     </message>
     <message>
-<<<<<<< HEAD
-        <location filename="../playback/audio.cpp" line="331"/>
-=======
         <location filename="../rendering/audio.cpp" line="331"/>
->>>>>>> 70be7fa0
         <source>%1 Audio</source>
         <translation type="unfinished"></translation>
     </message>
     <message>
-<<<<<<< HEAD
-        <location filename="../playback/audio.cpp" line="344"/>
-=======
         <location filename="../rendering/audio.cpp" line="344"/>
->>>>>>> 70be7fa0
         <source>Recording %1</source>
         <translation type="unfinished"></translation>
     </message>
@@ -147,11 +139,7 @@
 <context>
     <name>DebugDialog</name>
     <message>
-<<<<<<< HEAD
-        <location filename="../dialogs/debugdialog.cpp" line="32"/>
-=======
         <location filename="../dialogs/debugdialog.cpp" line="44"/>
->>>>>>> 70be7fa0
         <source>Debug Log</source>
         <translatorcomment>Could be also different but is understandable in german</translatorcomment>
         <translation>Debug-Log</translation>
@@ -275,88 +263,52 @@
 <context>
     <name>EffectControls</name>
     <message>
-<<<<<<< HEAD
-        <location filename="../panels/effectcontrols.cpp" line="58"/>
-=======
         <location filename="../panels/effectcontrols.cpp" line="494"/>
->>>>>>> 70be7fa0
         <source>Effects: </source>
         <translation>Effekte: </translation>
     </message>
     <message>
-<<<<<<< HEAD
-        <location filename="../panels/effectcontrols.cpp" line="178"/>
-=======
         <location filename="../panels/effectcontrols.cpp" line="186"/>
->>>>>>> 70be7fa0
         <source>&amp;Paste</source>
         <translation>&amp;Einfügen</translation>
     </message>
     <message>
-<<<<<<< HEAD
-        <location filename="../panels/effectcontrols.cpp" line="349"/>
-=======
         <location filename="../panels/effectcontrols.cpp" line="311"/>
         <source>(none)</source>
         <translation type="unfinished">(keine)</translation>
     </message>
     <message>
         <location filename="../panels/effectcontrols.cpp" line="496"/>
->>>>>>> 70be7fa0
         <source>Add Video Effect</source>
         <translation>Video-Effekt hinzufügen</translation>
     </message>
     <message>
-<<<<<<< HEAD
-        <location filename="../panels/effectcontrols.cpp" line="360"/>
-=======
         <location filename="../panels/effectcontrols.cpp" line="497"/>
->>>>>>> 70be7fa0
         <source>VIDEO EFFECTS</source>
         <translation>VIDEO-EFFEKTE</translation>
     </message>
     <message>
-<<<<<<< HEAD
-        <location filename="../panels/effectcontrols.cpp" line="367"/>
-=======
         <location filename="../panels/effectcontrols.cpp" line="498"/>
->>>>>>> 70be7fa0
         <source>Add Video Transition</source>
         <translation>Video-Übergang hinzufügen</translation>
     </message>
     <message>
-<<<<<<< HEAD
-        <location filename="../panels/effectcontrols.cpp" line="396"/>
-=======
         <location filename="../panels/effectcontrols.cpp" line="499"/>
->>>>>>> 70be7fa0
         <source>Add Audio Effect</source>
         <translation>Audio-Effekt hinzufügen</translation>
     </message>
     <message>
-<<<<<<< HEAD
-        <location filename="../panels/effectcontrols.cpp" line="405"/>
-=======
         <location filename="../panels/effectcontrols.cpp" line="500"/>
->>>>>>> 70be7fa0
         <source>AUDIO EFFECTS</source>
         <translation>AUDIO-EFFEKTE</translation>
     </message>
     <message>
-<<<<<<< HEAD
-        <location filename="../panels/effectcontrols.cpp" line="412"/>
-=======
         <location filename="../panels/effectcontrols.cpp" line="501"/>
->>>>>>> 70be7fa0
         <source>Add Audio Transition</source>
         <translation>Audio-Übergang hinzufügen</translation>
     </message>
     <message>
-<<<<<<< HEAD
-        <location filename="../panels/effectcontrols.cpp" line="429"/>
-=======
         <location filename="../panels/effectcontrols.cpp" line="502"/>
->>>>>>> 70be7fa0
         <source>(Multiple clips selected)</source>
         <translation>(mehrere Clips ausgewählt)</translation>
     </message>
@@ -556,14 +508,11 @@
         <translation>Erweitert</translation>
     </message>
     <message>
-<<<<<<< HEAD
-=======
         <location filename="../dialogs/exportdialog.cpp" line="697"/>
         <source>Audio</source>
         <translation type="unfinished">Audio</translation>
     </message>
     <message>
->>>>>>> 70be7fa0
         <location filename="../dialogs/exportdialog.cpp" line="706"/>
         <source>Sampling Rate:</source>
         <translation>Abtastrate:</translation>
@@ -578,155 +527,87 @@
 <context>
     <name>ExportThread</name>
     <message>
-<<<<<<< HEAD
-        <location filename="../io/exportthread.cpp" line="82"/>
-=======
         <location filename="../io/exportthread.cpp" line="81"/>
->>>>>>> 70be7fa0
         <source>failed to send frame to encoder (%1)</source>
         <translation>Fehler beim Senden des Frames zum Encoder (%1)</translation>
     </message>
     <message>
-<<<<<<< HEAD
-        <location filename="../io/exportthread.cpp" line="93"/>
-=======
         <location filename="../io/exportthread.cpp" line="92"/>
->>>>>>> 70be7fa0
         <source>failed to receive packet from encoder (%1)</source>
         <translation>Fehler beim Empfangen des Pakets vom Encoder (%1)</translation>
     </message>
     <message>
-<<<<<<< HEAD
-        <location filename="../io/exportthread.cpp" line="114"/>
-=======
         <location filename="../io/exportthread.cpp" line="113"/>
->>>>>>> 70be7fa0
         <source>could not video encoder for %1</source>
         <translation>Video-Encoder für %1 konnte nicht gefunden werden</translation>
     </message>
     <message>
-<<<<<<< HEAD
-        <location filename="../io/exportthread.cpp" line="123"/>
-=======
         <location filename="../io/exportthread.cpp" line="122"/>
->>>>>>> 70be7fa0
         <source>could not allocate video stream</source>
         <translation>Videostream konnte nicht zugewiesen werden</translation>
     </message>
     <message>
-<<<<<<< HEAD
-        <location filename="../io/exportthread.cpp" line="132"/>
-=======
         <location filename="../io/exportthread.cpp" line="131"/>
->>>>>>> 70be7fa0
         <source>could not allocate video encoding context</source>
         <translation type="unfinished"></translation>
     </message>
     <message>
-<<<<<<< HEAD
-        <location filename="../io/exportthread.cpp" line="170"/>
-=======
         <location filename="../io/exportthread.cpp" line="169"/>
->>>>>>> 70be7fa0
         <source>could not open output video encoder (%1)</source>
         <translation>Video-Encoder konnte nicht geöffnet werden (%1)</translation>
     </message>
     <message>
-<<<<<<< HEAD
-        <location filename="../io/exportthread.cpp" line="178"/>
-=======
         <location filename="../io/exportthread.cpp" line="177"/>
->>>>>>> 70be7fa0
         <source>could not copy video encoder parameters to output stream (%1)</source>
         <translation>Video-Encoder-Parameter konnten nicht in den Ausgabe-Stream kopiert werden (%1)</translation>
     </message>
     <message>
-<<<<<<< HEAD
-        <location filename="../io/exportthread.cpp" line="216"/>
-=======
         <location filename="../io/exportthread.cpp" line="215"/>
->>>>>>> 70be7fa0
         <source>could not audio encoder for %1</source>
         <translation>Audio-Encoder für %1 konnte nicht gefunden werden</translation>
     </message>
     <message>
-<<<<<<< HEAD
-        <location filename="../io/exportthread.cpp" line="225"/>
-=======
         <location filename="../io/exportthread.cpp" line="224"/>
->>>>>>> 70be7fa0
         <source>could not allocate audio stream</source>
         <translation>Audiostream konnte nicht zugewiesen werden</translation>
     </message>
     <message>
-<<<<<<< HEAD
-        <location filename="../io/exportthread.cpp" line="234"/>
-=======
         <location filename="../io/exportthread.cpp" line="233"/>
->>>>>>> 70be7fa0
         <source>could not allocate audio encoding context</source>
         <translation>Audio-Encoding-Kontext konnte nicht zugewiesen werden</translation>
     </message>
     <message>
-<<<<<<< HEAD
-        <location filename="../io/exportthread.cpp" line="259"/>
-=======
         <location filename="../io/exportthread.cpp" line="258"/>
->>>>>>> 70be7fa0
         <source>could not open output audio encoder (%1)</source>
         <translation>Audio-Encoder konnte nicht geöffnet werden (%1)</translation>
     </message>
     <message>
-<<<<<<< HEAD
-        <location filename="../io/exportthread.cpp" line="267"/>
-=======
         <location filename="../io/exportthread.cpp" line="266"/>
->>>>>>> 70be7fa0
         <source>could not copy audio encoder parameters to output stream (%1)</source>
         <translation>Audio-Encoder-Parameter konnten nicht in den Ausgabe-Stream kopiert werden (%1)</translation>
     </message>
     <message>
-<<<<<<< HEAD
-        <location filename="../io/exportthread.cpp" line="297"/>
-=======
         <location filename="../io/exportthread.cpp" line="296"/>
->>>>>>> 70be7fa0
         <source>could not allocate audio buffer (%1)</source>
         <translation>Audio-Buffer konnte nicht zugewiesen werden (%1)</translation>
     </message>
     <message>
-<<<<<<< HEAD
-        <location filename="../io/exportthread.cpp" line="319"/>
-=======
         <location filename="../io/exportthread.cpp" line="318"/>
->>>>>>> 70be7fa0
         <source>could not create output format context</source>
         <translation>Ausgabe-Format-Kontext konnte nicht erstellt werden</translation>
     </message>
     <message>
-<<<<<<< HEAD
-        <location filename="../io/exportthread.cpp" line="328"/>
-=======
         <location filename="../io/exportthread.cpp" line="327"/>
->>>>>>> 70be7fa0
         <source>could not open output file (%1)</source>
         <translation>Ausgabe konnte nicht geöffnet werden (%1)</translation>
     </message>
     <message>
-<<<<<<< HEAD
-        <location filename="../io/exportthread.cpp" line="354"/>
-=======
         <location filename="../io/exportthread.cpp" line="353"/>
->>>>>>> 70be7fa0
         <source>could not write output file header (%1)</source>
         <translation>Ausgabe-Datei-Header konnte nicht geschrieben werden (%1)</translation>
     </message>
     <message>
-<<<<<<< HEAD
-        <location filename="../io/exportthread.cpp" line="491"/>
-=======
         <location filename="../io/exportthread.cpp" line="490"/>
->>>>>>> 70be7fa0
         <source>could not write output file trailer (%1)</source>
         <translation>Ausgabe-Datei-Trailer konnte nicht geschrieben werden (%1)</translation>
     </message>
@@ -775,40 +656,24 @@
 <context>
     <name>GraphEditor</name>
     <message>
-<<<<<<< HEAD
-        <location filename="../panels/grapheditor.cpp" line="43"/>
-=======
         <location filename="../panels/grapheditor.cpp" line="133"/>
->>>>>>> 70be7fa0
         <source>Graph Editor</source>
         <translation>Grafischer Editor</translation>
     </message>
     <message>
-<<<<<<< HEAD
-        <location filename="../panels/grapheditor.cpp" line="76"/>
-=======
         <location filename="../panels/grapheditor.cpp" line="134"/>
->>>>>>> 70be7fa0
         <source>Linear</source>
         <translatorcomment>Same as in english</translatorcomment>
         <translation>Linear</translation>
     </message>
     <message>
-<<<<<<< HEAD
-        <location filename="../panels/grapheditor.cpp" line="79"/>
-=======
         <location filename="../panels/grapheditor.cpp" line="135"/>
->>>>>>> 70be7fa0
         <source>Bezier</source>
         <translatorcomment>Same as in english</translatorcomment>
         <translation>Bezier</translation>
     </message>
     <message>
-<<<<<<< HEAD
-        <location filename="../panels/grapheditor.cpp" line="82"/>
-=======
         <location filename="../panels/grapheditor.cpp" line="136"/>
->>>>>>> 70be7fa0
         <source>Hold</source>
         <translatorcomment>Does this make sense? (is a handle button meant?)</translatorcomment>
         <translation type="unfinished">Halten</translation>
@@ -817,29 +682,17 @@
 <context>
     <name>GraphView</name>
     <message>
-<<<<<<< HEAD
-        <location filename="../ui/graphview.cpp" line="82"/>
-=======
         <location filename="../ui/graphview.cpp" line="81"/>
->>>>>>> 70be7fa0
         <source>Zoom to Selection</source>
         <translation>In die Auswahl zoomen</translation>
     </message>
     <message>
-<<<<<<< HEAD
-        <location filename="../ui/graphview.cpp" line="89"/>
-=======
         <location filename="../ui/graphview.cpp" line="88"/>
->>>>>>> 70be7fa0
         <source>Zoom to Show All</source>
         <translation>Zommen, um alles anzuzeigen</translation>
     </message>
     <message>
-<<<<<<< HEAD
-        <location filename="../ui/graphview.cpp" line="98"/>
-=======
         <location filename="../ui/graphview.cpp" line="97"/>
->>>>>>> 70be7fa0
         <source>Reset View</source>
         <translation>Ansicht zurücksetzen</translation>
     </message>
@@ -914,29 +767,17 @@
 <context>
     <name>LoadDialog</name>
     <message>
-<<<<<<< HEAD
-        <location filename="../dialogs/loaddialog.cpp" line="36"/>
-=======
         <location filename="../dialogs/loaddialog.cpp" line="35"/>
->>>>>>> 70be7fa0
         <source>Loading...</source>
         <translation>Lädt...</translation>
     </message>
     <message>
-<<<<<<< HEAD
-        <location filename="../dialogs/loaddialog.cpp" line="41"/>
-=======
         <location filename="../dialogs/loaddialog.cpp" line="40"/>
->>>>>>> 70be7fa0
         <source>Loading &apos;%1&apos;...</source>
         <translation>Lädt &apos;%1&apos;...</translation>
     </message>
     <message>
-<<<<<<< HEAD
-        <location filename="../dialogs/loaddialog.cpp" line="47"/>
-=======
         <location filename="../dialogs/loaddialog.cpp" line="46"/>
->>>>>>> 70be7fa0
         <source>Cancel</source>
         <translation>Abbrechen</translation>
     </message>
@@ -944,94 +785,54 @@
 <context>
     <name>LoadThread</name>
     <message>
-<<<<<<< HEAD
-        <location filename="../io/loadthread.cpp" line="157"/>
-=======
         <location filename="../io/loadthread.cpp" line="181"/>
->>>>>>> 70be7fa0
         <source>Version Mismatch</source>
         <translation>Unterschiedliche Versionen</translation>
     </message>
     <message>
-<<<<<<< HEAD
-        <location filename="../io/loadthread.cpp" line="158"/>
-=======
         <location filename="../io/loadthread.cpp" line="182"/>
->>>>>>> 70be7fa0
         <source>This project was saved in a different version of Olive and may not be fully compatible with this version. Would you like to attempt loading it anyway?</source>
         <translation>Dieses Projekt wurde mit einer anderen Version von Olive gespeichert und ist möglicherweise nicht vollständig kompatibel. Wollen Sie trotzdem versuchen, es zu laden?</translation>
     </message>
     <message>
-<<<<<<< HEAD
-        <location filename="../io/loadthread.cpp" line="505"/>
-=======
         <location filename="../io/loadthread.cpp" line="506"/>
->>>>>>> 70be7fa0
         <source>Invalid Clip Link</source>
         <translation>Ungültiger Clip Link</translation>
     </message>
     <message>
-<<<<<<< HEAD
-        <location filename="../io/loadthread.cpp" line="506"/>
-=======
         <location filename="../io/loadthread.cpp" line="507"/>
->>>>>>> 70be7fa0
         <source>This project contains an invalid clip link. It may be corrupt. Would you like to continue loading it?</source>
         <translatorcomment>Sounds better in German but has same sense</translatorcomment>
         <translation>Dieses Projekt enthält eine ungültige Verlinkung zu einem Clip. Das Projekt ist möglicherweise beschädigt. Wollen Sie es dennoch versuchen?</translation>
     </message>
     <message>
-<<<<<<< HEAD
-        <location filename="../io/loadthread.cpp" line="667"/>
-=======
         <location filename="../io/loadthread.cpp" line="629"/>
->>>>>>> 70be7fa0
         <source>%1 - Line: %2 Col: %3</source>
         <translation>%1 - Zeile: %2 Spalte: %3</translation>
     </message>
     <message>
-<<<<<<< HEAD
-        <location filename="../io/loadthread.cpp" line="693"/>
-=======
         <location filename="../io/loadthread.cpp" line="656"/>
->>>>>>> 70be7fa0
         <source>User aborted loading</source>
         <translation>Ladevorgang durch Nutzer abgebrochen</translation>
     </message>
     <message>
-<<<<<<< HEAD
-        <location filename="../io/loadthread.cpp" line="724"/>
-=======
         <location filename="../io/loadthread.cpp" line="687"/>
->>>>>>> 70be7fa0
         <source>XML Parsing Error</source>
         <translatorcomment>Does not make sense to translate this</translatorcomment>
         <translation>XML Parsing Error</translation>
     </message>
     <message>
-<<<<<<< HEAD
-        <location filename="../io/loadthread.cpp" line="725"/>
-=======
         <location filename="../io/loadthread.cpp" line="688"/>
->>>>>>> 70be7fa0
         <source>Couldn&apos;t load &apos;%1&apos;. %2</source>
         <translation>&apos;%1&apos; konnte nicht geladen werden. (%2)</translation>
     </message>
     <message>
-<<<<<<< HEAD
-        <location filename="../io/loadthread.cpp" line="729"/>
-=======
         <location filename="../io/loadthread.cpp" line="692"/>
->>>>>>> 70be7fa0
         <source>Project Load Error</source>
         <translation>Projektladefehler</translation>
     </message>
     <message>
-<<<<<<< HEAD
-        <location filename="../io/loadthread.cpp" line="730"/>
-=======
         <location filename="../io/loadthread.cpp" line="693"/>
->>>>>>> 70be7fa0
         <source>Error loading project: %1</source>
         <translation>Fehler beim Laden des Projektes: %1</translation>
     </message>
@@ -1072,11 +873,7 @@
         <translation type="obsolete">Anfangs-/Endpunkt aktivieren/deaktiviern</translation>
     </message>
     <message>
-<<<<<<< HEAD
-        <location filename="../mainwindow.cpp" line="233"/>
-=======
         <location filename="../mainwindow.cpp" line="221"/>
->>>>>>> 70be7fa0
         <source>Welcome to %1</source>
         <translation>Willkommen in %1</translation>
     </message>
@@ -1113,119 +910,67 @@
         <translation type="vanished">Das Projekt enthält ungespeicherte Änderungen. Wollen Sie diese jetzt speichern?</translation>
     </message>
     <message>
-<<<<<<< HEAD
-        <location filename="../mainwindow.cpp" line="362"/>
-=======
         <location filename="../mainwindow.cpp" line="696"/>
->>>>>>> 70be7fa0
         <source>&amp;File</source>
         <translation>&amp;Datei</translation>
     </message>
     <message>
-<<<<<<< HEAD
-        <location filename="../mainwindow.cpp" line="365"/>
-=======
         <location filename="../mainwindow.cpp" line="697"/>
->>>>>>> 70be7fa0
         <source>&amp;New</source>
         <translation>&amp;Neu</translation>
     </message>
     <message>
-<<<<<<< HEAD
-        <location filename="../mainwindow.cpp" line="368"/>
-=======
         <location filename="../mainwindow.cpp" line="698"/>
->>>>>>> 70be7fa0
         <source>&amp;Open Project</source>
         <translation>Projekt &amp;öffnen</translation>
     </message>
     <message>
-<<<<<<< HEAD
-        <location filename="../mainwindow.cpp" line="370"/>
-=======
         <location filename="../mainwindow.cpp" line="699"/>
->>>>>>> 70be7fa0
         <source>Clear Recent List</source>
         <translation>&apos;Zuletzt geöffnet&apos; leeren</translation>
     </message>
     <message>
-<<<<<<< HEAD
-        <location filename="../mainwindow.cpp" line="374"/>
-=======
         <location filename="../mainwindow.cpp" line="700"/>
->>>>>>> 70be7fa0
         <source>Open Recent</source>
         <translation>Zuletzt Verwendete öffnen</translation>
     </message>
     <message>
-<<<<<<< HEAD
-        <location filename="../mainwindow.cpp" line="378"/>
-=======
         <location filename="../mainwindow.cpp" line="701"/>
->>>>>>> 70be7fa0
         <source>&amp;Save Project</source>
         <translation>&amp;Projekt speichern</translation>
     </message>
     <message>
-<<<<<<< HEAD
-        <location filename="../mainwindow.cpp" line="379"/>
-=======
         <location filename="../mainwindow.cpp" line="702"/>
->>>>>>> 70be7fa0
         <source>Save Project &amp;As</source>
         <translation>Projekt speichern &amp;als...</translation>
     </message>
     <message>
-<<<<<<< HEAD
-        <location filename="../mainwindow.cpp" line="383"/>
-=======
         <location filename="../mainwindow.cpp" line="703"/>
->>>>>>> 70be7fa0
         <source>&amp;Import...</source>
         <translation>&amp;Importieren...</translation>
     </message>
     <message>
-<<<<<<< HEAD
-        <location filename="../mainwindow.cpp" line="387"/>
-=======
         <location filename="../mainwindow.cpp" line="704"/>
->>>>>>> 70be7fa0
         <source>&amp;Export...</source>
         <translation>&amp;Exportieren</translation>
     </message>
     <message>
-<<<<<<< HEAD
-        <location filename="../mainwindow.cpp" line="391"/>
-=======
         <location filename="../mainwindow.cpp" line="705"/>
->>>>>>> 70be7fa0
         <source>E&amp;xit</source>
         <translation>B&amp;eenden</translation>
     </message>
     <message>
-<<<<<<< HEAD
-        <location filename="../mainwindow.cpp" line="395"/>
-=======
         <location filename="../mainwindow.cpp" line="707"/>
->>>>>>> 70be7fa0
         <source>&amp;Edit</source>
         <translation>&amp;Bearbeiten</translation>
     </message>
     <message>
-<<<<<<< HEAD
-        <location filename="../mainwindow.cpp" line="398"/>
-=======
         <location filename="../mainwindow.cpp" line="708"/>
->>>>>>> 70be7fa0
         <source>&amp;Undo</source>
         <translation>&amp;Rückgängig</translation>
     </message>
     <message>
-<<<<<<< HEAD
-        <location filename="../mainwindow.cpp" line="400"/>
-=======
         <location filename="../mainwindow.cpp" line="709"/>
->>>>>>> 70be7fa0
         <source>Redo</source>
         <translation>Wiederholen</translation>
     </message>
@@ -1259,20 +1004,12 @@
         <translation type="vanished">Teilen</translation>
     </message>
     <message>
-<<<<<<< HEAD
-        <location filename="../mainwindow.cpp" line="409"/>
-=======
         <location filename="../mainwindow.cpp" line="710"/>
->>>>>>> 70be7fa0
         <source>Select &amp;All</source>
         <translation>Alles &amp;auswählen</translation>
     </message>
     <message>
-<<<<<<< HEAD
-        <location filename="../mainwindow.cpp" line="411"/>
-=======
         <location filename="../mainwindow.cpp" line="711"/>
->>>>>>> 70be7fa0
         <source>Deselect All</source>
         <translation>Auswahl aufheben</translation>
     </message>
@@ -1293,376 +1030,212 @@
         <translation type="vanished">Schachteln</translation>
     </message>
     <message>
-<<<<<<< HEAD
-        <location filename="../mainwindow.cpp" line="419"/>
-=======
         <location filename="../mainwindow.cpp" line="712"/>
->>>>>>> 70be7fa0
         <source>Ripple to In Point</source>
         <translation type="unfinished"></translation>
     </message>
     <message>
-<<<<<<< HEAD
-        <location filename="../mainwindow.cpp" line="420"/>
-=======
         <location filename="../mainwindow.cpp" line="713"/>
->>>>>>> 70be7fa0
         <source>Ripple to Out Point</source>
         <translation type="unfinished"></translation>
     </message>
     <message>
-<<<<<<< HEAD
-        <location filename="../mainwindow.cpp" line="421"/>
-=======
         <location filename="../mainwindow.cpp" line="714"/>
->>>>>>> 70be7fa0
         <source>Edit to In Point</source>
         <translation type="unfinished"></translation>
     </message>
     <message>
-<<<<<<< HEAD
-        <location filename="../mainwindow.cpp" line="422"/>
-=======
         <location filename="../mainwindow.cpp" line="715"/>
->>>>>>> 70be7fa0
         <source>Edit to Out Point</source>
         <translation type="unfinished"></translation>
     </message>
     <message>
-<<<<<<< HEAD
-        <location filename="../mainwindow.cpp" line="427"/>
-=======
         <location filename="../mainwindow.cpp" line="716"/>
->>>>>>> 70be7fa0
         <source>Delete In/Out Point</source>
         <translation type="unfinished"></translation>
     </message>
     <message>
-<<<<<<< HEAD
-        <location filename="../mainwindow.cpp" line="428"/>
-=======
         <location filename="../mainwindow.cpp" line="717"/>
->>>>>>> 70be7fa0
         <source>Ripple Delete In/Out Point</source>
         <translation type="unfinished"></translation>
     </message>
     <message>
-<<<<<<< HEAD
-        <location filename="../mainwindow.cpp" line="432"/>
-=======
         <location filename="../mainwindow.cpp" line="718"/>
->>>>>>> 70be7fa0
         <source>Set/Edit Marker</source>
         <translation>Marker setzen/bearbeiten</translation>
     </message>
     <message>
-<<<<<<< HEAD
-        <location filename="../mainwindow.cpp" line="436"/>
-=======
         <location filename="../mainwindow.cpp" line="720"/>
->>>>>>> 70be7fa0
         <source>&amp;View</source>
         <translation>&amp;Ansicht</translation>
     </message>
     <message>
-<<<<<<< HEAD
-        <location filename="../mainwindow.cpp" line="439"/>
-=======
         <location filename="../mainwindow.cpp" line="721"/>
->>>>>>> 70be7fa0
         <source>Zoom In</source>
         <translation>Hereinzoomen</translation>
     </message>
     <message>
-<<<<<<< HEAD
-        <location filename="../mainwindow.cpp" line="440"/>
-=======
         <location filename="../mainwindow.cpp" line="722"/>
->>>>>>> 70be7fa0
         <source>Zoom Out</source>
         <translation>Herauszoomen</translation>
     </message>
     <message>
-<<<<<<< HEAD
-        <location filename="../mainwindow.cpp" line="441"/>
-=======
         <location filename="../mainwindow.cpp" line="723"/>
->>>>>>> 70be7fa0
         <source>Increase Track Height</source>
         <translation>Spurhöhe erhöhen</translation>
     </message>
     <message>
-<<<<<<< HEAD
-        <location filename="../mainwindow.cpp" line="442"/>
-=======
         <location filename="../mainwindow.cpp" line="724"/>
->>>>>>> 70be7fa0
         <source>Decrease Track Height</source>
         <translation>Spurhöhe verringern</translation>
     </message>
     <message>
-<<<<<<< HEAD
-        <location filename="../mainwindow.cpp" line="444"/>
-=======
         <location filename="../mainwindow.cpp" line="725"/>
->>>>>>> 70be7fa0
         <source>Toggle Show All</source>
         <translation type="unfinished"></translation>
     </message>
     <message>
-<<<<<<< HEAD
-        <location filename="../mainwindow.cpp" line="450"/>
-=======
         <location filename="../mainwindow.cpp" line="726"/>
->>>>>>> 70be7fa0
         <source>Track Lines</source>
         <translation>Spurlinien</translation>
     </message>
     <message>
-<<<<<<< HEAD
-        <location filename="../mainwindow.cpp" line="455"/>
-=======
         <location filename="../mainwindow.cpp" line="727"/>
->>>>>>> 70be7fa0
         <source>Rectified Waveforms</source>
         <translation>Nachgebesserte Waveforms</translation>
     </message>
     <message>
-<<<<<<< HEAD
-        <location filename="../mainwindow.cpp" line="462"/>
-=======
         <location filename="../mainwindow.cpp" line="728"/>
->>>>>>> 70be7fa0
         <source>Frames</source>
         <translation type="unfinished">Bilder/Frames</translation>
     </message>
     <message>
-<<<<<<< HEAD
-        <location filename="../mainwindow.cpp" line="466"/>
-=======
         <location filename="../mainwindow.cpp" line="729"/>
->>>>>>> 70be7fa0
         <source>Drop Frame</source>
         <translatorcomment>Same word used in German</translatorcomment>
         <translation>Drop Frame</translation>
     </message>
     <message>
-<<<<<<< HEAD
-        <location filename="../mainwindow.cpp" line="470"/>
-=======
         <location filename="../mainwindow.cpp" line="730"/>
->>>>>>> 70be7fa0
         <source>Non-Drop Frame</source>
         <translatorcomment>Same word used in German</translatorcomment>
         <translation>Non-Drop Frame</translation>
     </message>
     <message>
-<<<<<<< HEAD
-        <location filename="../mainwindow.cpp" line="474"/>
-=======
         <location filename="../mainwindow.cpp" line="731"/>
->>>>>>> 70be7fa0
         <source>Milliseconds</source>
         <translation>Millisekunden</translation>
     </message>
     <message>
-<<<<<<< HEAD
-        <location filename="../mainwindow.cpp" line="481"/>
-=======
         <location filename="../mainwindow.cpp" line="733"/>
->>>>>>> 70be7fa0
         <source>Title/Action Safe Area</source>
         <translation>Sicherer Titelbereich</translation>
     </message>
     <message>
-<<<<<<< HEAD
-        <location filename="../mainwindow.cpp" line="483"/>
-=======
         <location filename="../mainwindow.cpp" line="734"/>
->>>>>>> 70be7fa0
         <source>Off</source>
         <translation>Aus</translation>
     </message>
     <message>
-<<<<<<< HEAD
-        <location filename="../mainwindow.cpp" line="489"/>
-=======
         <location filename="../mainwindow.cpp" line="735"/>
->>>>>>> 70be7fa0
         <source>Default</source>
         <translation>Standard</translation>
     </message>
     <message>
-<<<<<<< HEAD
-        <location filename="../mainwindow.cpp" line="495"/>
-=======
         <location filename="../mainwindow.cpp" line="736"/>
->>>>>>> 70be7fa0
         <source>4:3</source>
         <translation>4:3</translation>
     </message>
     <message>
-<<<<<<< HEAD
-        <location filename="../mainwindow.cpp" line="501"/>
-=======
         <location filename="../mainwindow.cpp" line="737"/>
->>>>>>> 70be7fa0
         <source>16:9</source>
         <translation>16:9</translation>
     </message>
     <message>
-<<<<<<< HEAD
-        <location filename="../mainwindow.cpp" line="507"/>
-=======
         <location filename="../mainwindow.cpp" line="738"/>
->>>>>>> 70be7fa0
         <source>Custom</source>
         <translation>Benutzerdefiniert</translation>
     </message>
     <message>
-<<<<<<< HEAD
-        <location filename="../mainwindow.cpp" line="515"/>
-=======
         <location filename="../mainwindow.cpp" line="740"/>
->>>>>>> 70be7fa0
         <source>Full Screen</source>
         <translation type="unfinished">Vollbild</translation>
     </message>
     <message>
-<<<<<<< HEAD
-        <location filename="../mainwindow.cpp" line="519"/>
-=======
         <location filename="../mainwindow.cpp" line="741"/>
->>>>>>> 70be7fa0
         <source>Full Screen Viewer</source>
         <translatorcomment>Does this make sense?</translatorcomment>
         <translation type="unfinished">Vollbild-Viewer</translation>
     </message>
     <message>
-<<<<<<< HEAD
-        <location filename="../mainwindow.cpp" line="523"/>
-=======
         <location filename="../mainwindow.cpp" line="743"/>
->>>>>>> 70be7fa0
         <source>&amp;Playback</source>
         <translatorcomment>Should we translate this? Playback is also known</translatorcomment>
         <translation>&amp;Wiedergabe</translation>
     </message>
     <message>
-<<<<<<< HEAD
-        <location filename="../mainwindow.cpp" line="526"/>
-=======
         <location filename="../mainwindow.cpp" line="744"/>
->>>>>>> 70be7fa0
         <source>Go to Start</source>
         <translation>Zum Start gehen</translation>
     </message>
     <message>
-<<<<<<< HEAD
-        <location filename="../mainwindow.cpp" line="527"/>
-=======
         <location filename="../mainwindow.cpp" line="745"/>
->>>>>>> 70be7fa0
         <source>Previous Frame</source>
         <translation>Vorheriger Frame</translation>
     </message>
     <message>
-<<<<<<< HEAD
-        <location filename="../mainwindow.cpp" line="528"/>
-=======
         <location filename="../mainwindow.cpp" line="746"/>
->>>>>>> 70be7fa0
         <source>Play/Pause</source>
         <translatorcomment>Does not make sense to translate</translatorcomment>
         <translation>Play/Pause</translation>
     </message>
     <message>
-<<<<<<< HEAD
-        <location filename="../mainwindow.cpp" line="529"/>
-=======
         <location filename="../mainwindow.cpp" line="747"/>
->>>>>>> 70be7fa0
         <source>Play In to Out</source>
         <translation>Von Anfang bis Ende wiedergeben</translation>
     </message>
     <message>
-<<<<<<< HEAD
-        <location filename="../mainwindow.cpp" line="530"/>
-=======
         <location filename="../mainwindow.cpp" line="748"/>
->>>>>>> 70be7fa0
         <source>Next Frame</source>
         <translation>Nächster Frame</translation>
     </message>
     <message>
-<<<<<<< HEAD
-        <location filename="../mainwindow.cpp" line="531"/>
-=======
         <location filename="../mainwindow.cpp" line="749"/>
->>>>>>> 70be7fa0
         <source>Go to End</source>
         <translation>Zum Ende springen</translation>
     </message>
     <message>
-<<<<<<< HEAD
-        <location filename="../mainwindow.cpp" line="533"/>
-=======
         <location filename="../mainwindow.cpp" line="751"/>
->>>>>>> 70be7fa0
         <source>Go to Previous Cut</source>
         <translation>Zum vorherigen Schnitt springen</translation>
     </message>
     <message>
-<<<<<<< HEAD
-        <location filename="../mainwindow.cpp" line="534"/>
-=======
         <location filename="../mainwindow.cpp" line="752"/>
->>>>>>> 70be7fa0
         <source>Go to Next Cut</source>
         <translation>Zum nächsten Schnitt springen</translation>
     </message>
     <message>
-<<<<<<< HEAD
-        <location filename="../mainwindow.cpp" line="536"/>
-=======
         <location filename="../mainwindow.cpp" line="753"/>
->>>>>>> 70be7fa0
         <source>Go to In Point</source>
         <translation>Zum Anfangspunkt springen</translation>
     </message>
     <message>
-<<<<<<< HEAD
-        <location filename="../mainwindow.cpp" line="537"/>
-=======
         <location filename="../mainwindow.cpp" line="754"/>
->>>>>>> 70be7fa0
         <source>Go to Out Point</source>
         <translation>Zum Endpunkt springen</translation>
     </message>
     <message>
-<<<<<<< HEAD
-        <location filename="../mainwindow.cpp" line="539"/>
-=======
         <location filename="../mainwindow.cpp" line="756"/>
->>>>>>> 70be7fa0
         <source>Shuttle Left</source>
         <translation type="unfinished"></translation>
     </message>
     <message>
-<<<<<<< HEAD
-        <location filename="../mainwindow.cpp" line="540"/>
-=======
         <location filename="../mainwindow.cpp" line="757"/>
->>>>>>> 70be7fa0
         <source>Shuttle Stop</source>
         <translation type="unfinished"></translation>
     </message>
     <message>
-<<<<<<< HEAD
-        <location filename="../mainwindow.cpp" line="541"/>
-=======
         <location filename="../mainwindow.cpp" line="758"/>
->>>>>>> 70be7fa0
         <source>Shuttle Right</source>
         <translation type="unfinished"></translation>
     </message>
@@ -1680,402 +1253,230 @@
         <translation type="vanished">Geschwindigkeit erhöhen</translation>
     </message>
     <message>
-<<<<<<< HEAD
-        <location filename="../mainwindow.cpp" line="544"/>
-=======
         <location filename="../mainwindow.cpp" line="760"/>
->>>>>>> 70be7fa0
         <source>Loop</source>
         <translation>Schleife</translation>
     </message>
     <message>
-<<<<<<< HEAD
-        <location filename="../mainwindow.cpp" line="551"/>
-=======
         <location filename="../mainwindow.cpp" line="762"/>
->>>>>>> 70be7fa0
         <source>&amp;Window</source>
         <translation>&amp;Fenster</translation>
     </message>
     <message>
-<<<<<<< HEAD
-        <location filename="../mainwindow.cpp" line="554"/>
-=======
         <location filename="../mainwindow.cpp" line="764"/>
->>>>>>> 70be7fa0
         <source>Project</source>
         <translation>Projekt</translation>
     </message>
     <message>
-<<<<<<< HEAD
-        <location filename="../mainwindow.cpp" line="559"/>
-=======
         <location filename="../mainwindow.cpp" line="765"/>
->>>>>>> 70be7fa0
         <source>Effect Controls</source>
         <translation>Effektsteuerung</translation>
     </message>
     <message>
-<<<<<<< HEAD
-        <location filename="../mainwindow.cpp" line="564"/>
-=======
         <location filename="../mainwindow.cpp" line="766"/>
->>>>>>> 70be7fa0
         <source>Timeline</source>
         <translatorcomment>Same as in english</translatorcomment>
         <translation>Timeline</translation>
     </message>
     <message>
-<<<<<<< HEAD
-        <location filename="../mainwindow.cpp" line="569"/>
-=======
         <location filename="../mainwindow.cpp" line="767"/>
->>>>>>> 70be7fa0
         <source>Graph Editor</source>
         <translation>Grafischer Editor</translation>
     </message>
     <message>
-<<<<<<< HEAD
-        <location filename="../mainwindow.cpp" line="574"/>
-=======
         <location filename="../mainwindow.cpp" line="768"/>
->>>>>>> 70be7fa0
         <source>Media Viewer</source>
         <translatorcomment>Does this make sense to translate?</translatorcomment>
         <translation type="unfinished">Media Viewer</translation>
     </message>
     <message>
-<<<<<<< HEAD
-        <location filename="../mainwindow.cpp" line="579"/>
-=======
         <location filename="../mainwindow.cpp" line="769"/>
->>>>>>> 70be7fa0
         <source>Sequence Viewer</source>
         <translatorcomment>Does this make sense to translate?</translatorcomment>
         <translation type="unfinished">Sequence Viewer</translation>
     </message>
     <message>
-<<<<<<< HEAD
-        <location filename="../mainwindow.cpp" line="586"/>
-=======
         <location filename="../mainwindow.cpp" line="771"/>
->>>>>>> 70be7fa0
         <source>Maximize Panel</source>
         <translation>Panel maximieren</translation>
     </message>
     <message>
-<<<<<<< HEAD
-        <location filename="../mainwindow.cpp" line="590"/>
-=======
         <location filename="../mainwindow.cpp" line="772"/>
         <source>Lock Panels</source>
         <translation type="unfinished"></translation>
     </message>
     <message>
         <location filename="../mainwindow.cpp" line="773"/>
->>>>>>> 70be7fa0
         <source>Reset to Default Layout</source>
         <translation>Zum Standard-Layout zurücksetzen</translation>
     </message>
     <message>
-<<<<<<< HEAD
-        <location filename="../mainwindow.cpp" line="594"/>
-=======
         <location filename="../mainwindow.cpp" line="775"/>
->>>>>>> 70be7fa0
         <source>&amp;Tools</source>
         <translation>&amp;Werkzeuge</translation>
     </message>
     <message>
-<<<<<<< HEAD
-        <location filename="../mainwindow.cpp" line="597"/>
-=======
         <location filename="../mainwindow.cpp" line="777"/>
->>>>>>> 70be7fa0
         <source>Pointer Tool</source>
         <translatorcomment>Does this make sense?</translatorcomment>
         <translation type="unfinished">Zeiger</translation>
     </message>
     <message>
-<<<<<<< HEAD
-        <location filename="../mainwindow.cpp" line="602"/>
-=======
         <location filename="../mainwindow.cpp" line="778"/>
->>>>>>> 70be7fa0
         <source>Edit Tool</source>
         <translation>Bearbeitungs-Werkzeug</translation>
     </message>
     <message>
-<<<<<<< HEAD
-        <location filename="../mainwindow.cpp" line="607"/>
-=======
         <location filename="../mainwindow.cpp" line="779"/>
->>>>>>> 70be7fa0
         <source>Ripple Tool</source>
         <translatorcomment>Same as &apos;Ripple Delete&apos;</translatorcomment>
         <translation>Ripple-Werkzeug</translation>
     </message>
     <message>
-<<<<<<< HEAD
-        <location filename="../mainwindow.cpp" line="612"/>
-=======
         <location filename="../mainwindow.cpp" line="780"/>
->>>>>>> 70be7fa0
         <source>Razor Tool</source>
         <translation>Schneide-Werkzeug</translation>
     </message>
     <message>
-<<<<<<< HEAD
-        <location filename="../mainwindow.cpp" line="617"/>
-=======
         <location filename="../mainwindow.cpp" line="781"/>
->>>>>>> 70be7fa0
         <source>Slip Tool</source>
         <translation type="unfinished"></translation>
     </message>
     <message>
-<<<<<<< HEAD
-        <location filename="../mainwindow.cpp" line="622"/>
-=======
         <location filename="../mainwindow.cpp" line="782"/>
->>>>>>> 70be7fa0
         <source>Slide Tool</source>
         <translation type="unfinished"></translation>
     </message>
     <message>
-<<<<<<< HEAD
-        <location filename="../mainwindow.cpp" line="627"/>
-=======
         <location filename="../mainwindow.cpp" line="783"/>
->>>>>>> 70be7fa0
         <source>Hand Tool</source>
         <translation>Hand-Werkzeug</translation>
     </message>
     <message>
-<<<<<<< HEAD
-        <location filename="../mainwindow.cpp" line="632"/>
-=======
         <location filename="../mainwindow.cpp" line="784"/>
->>>>>>> 70be7fa0
         <source>Transition Tool</source>
         <translation>Übergangs-Werkzeug</translation>
     </message>
     <message>
-<<<<<<< HEAD
-        <location filename="../mainwindow.cpp" line="639"/>
-=======
         <location filename="../mainwindow.cpp" line="785"/>
->>>>>>> 70be7fa0
         <source>Enable Snapping</source>
         <translation>Snapping aktivieren</translation>
     </message>
     <message>
-<<<<<<< HEAD
-        <location filename="../mainwindow.cpp" line="646"/>
-=======
         <location filename="../mainwindow.cpp" line="786"/>
->>>>>>> 70be7fa0
         <source>Selecting Also Seeks</source>
         <translation type="unfinished"></translation>
     </message>
     <message>
-<<<<<<< HEAD
-        <location filename="../mainwindow.cpp" line="651"/>
-=======
         <location filename="../mainwindow.cpp" line="787"/>
->>>>>>> 70be7fa0
         <source>Edit Tool Also Seeks</source>
         <translation type="unfinished"></translation>
     </message>
     <message>
-<<<<<<< HEAD
-        <location filename="../mainwindow.cpp" line="656"/>
-=======
         <location filename="../mainwindow.cpp" line="788"/>
->>>>>>> 70be7fa0
         <source>Edit Tool Selects Links</source>
         <translation type="unfinished"></translation>
     </message>
     <message>
-<<<<<<< HEAD
-        <location filename="../mainwindow.cpp" line="661"/>
-=======
         <location filename="../mainwindow.cpp" line="789"/>
->>>>>>> 70be7fa0
         <source>Seek Also Selects</source>
         <translation type="unfinished"></translation>
     </message>
     <message>
-<<<<<<< HEAD
-        <location filename="../mainwindow.cpp" line="666"/>
-=======
         <location filename="../mainwindow.cpp" line="790"/>
->>>>>>> 70be7fa0
         <source>Seek to the End of Pastes</source>
         <translation type="unfinished"></translation>
     </message>
     <message>
-<<<<<<< HEAD
-        <location filename="../mainwindow.cpp" line="671"/>
-=======
         <location filename="../mainwindow.cpp" line="791"/>
->>>>>>> 70be7fa0
         <source>Scroll Wheel Zooms</source>
         <translatorcomment>Could be better</translatorcomment>
         <translation type="unfinished">Scrollrad zoomt</translation>
     </message>
     <message>
-<<<<<<< HEAD
-        <location filename="../mainwindow.cpp" line="676"/>
-=======
         <location filename="../mainwindow.cpp" line="792"/>
->>>>>>> 70be7fa0
         <source>Enable Drag Files to Timeline</source>
         <translation>Dateien auf Timeline ziehen aktivieren</translation>
     </message>
     <message>
-<<<<<<< HEAD
-        <location filename="../mainwindow.cpp" line="681"/>
-=======
         <location filename="../mainwindow.cpp" line="793"/>
->>>>>>> 70be7fa0
         <source>Auto-Scale By Default</source>
         <translation>Skaliere automatisch</translation>
     </message>
     <message>
-<<<<<<< HEAD
-        <location filename="../mainwindow.cpp" line="686"/>
-=======
         <location filename="../mainwindow.cpp" line="794"/>
->>>>>>> 70be7fa0
         <source>Enable Seek to Import</source>
         <translation type="unfinished"></translation>
     </message>
     <message>
-<<<<<<< HEAD
-        <location filename="../mainwindow.cpp" line="691"/>
-=======
         <location filename="../mainwindow.cpp" line="795"/>
->>>>>>> 70be7fa0
         <source>Audio Scrubbing</source>
         <translatorcomment>Same as in english</translatorcomment>
         <translation>Audio Scrubbing</translation>
     </message>
     <message>
-<<<<<<< HEAD
-        <location filename="../mainwindow.cpp" line="696"/>
-=======
         <location filename="../mainwindow.cpp" line="796"/>
->>>>>>> 70be7fa0
         <source>Enable Drop on Media to Replace</source>
         <translation>Auf Medien zum Ersetzen ziehen aktivieren</translation>
     </message>
     <message>
-<<<<<<< HEAD
-        <location filename="../mainwindow.cpp" line="701"/>
-=======
         <location filename="../mainwindow.cpp" line="797"/>
->>>>>>> 70be7fa0
         <source>Enable Hover Focus</source>
         <translation type="unfinished"></translation>
     </message>
     <message>
-<<<<<<< HEAD
-        <location filename="../mainwindow.cpp" line="706"/>
-=======
         <location filename="../mainwindow.cpp" line="798"/>
->>>>>>> 70be7fa0
         <source>Ask For Name When Setting Marker</source>
         <translation>Nach Namen fragen, wenn Marker gesetzt wird</translation>
     </message>
     <message>
-<<<<<<< HEAD
-        <location filename="../mainwindow.cpp" line="713"/>
-=======
         <location filename="../mainwindow.cpp" line="800"/>
->>>>>>> 70be7fa0
         <source>No Auto-Scroll</source>
         <translation>Kein Auto-Scroll</translation>
     </message>
     <message>
-<<<<<<< HEAD
-        <location filename="../mainwindow.cpp" line="718"/>
-=======
         <location filename="../mainwindow.cpp" line="801"/>
->>>>>>> 70be7fa0
         <source>Page Auto-Scroll</source>
         <translation>Seiten Auto-Scroll</translation>
     </message>
     <message>
-<<<<<<< HEAD
-        <location filename="../mainwindow.cpp" line="723"/>
-=======
         <location filename="../mainwindow.cpp" line="802"/>
->>>>>>> 70be7fa0
         <source>Smooth Auto-Scroll</source>
         <translation>Weiches Auto-Scroll</translation>
     </message>
     <message>
-<<<<<<< HEAD
-        <location filename="../mainwindow.cpp" line="730"/>
-=======
         <location filename="../mainwindow.cpp" line="804"/>
->>>>>>> 70be7fa0
         <source>Preferences</source>
         <translation>Einstellungen</translation>
     </message>
     <message>
-<<<<<<< HEAD
-        <location filename="../mainwindow.cpp" line="733"/>
-=======
         <location filename="../mainwindow.cpp" line="805"/>
->>>>>>> 70be7fa0
         <source>Clear Undo</source>
         <translation>Rückgängig-Historie leeren</translation>
     </message>
     <message>
-<<<<<<< HEAD
-        <location filename="../mainwindow.cpp" line="738"/>
-=======
         <location filename="../mainwindow.cpp" line="807"/>
->>>>>>> 70be7fa0
         <source>&amp;Help</source>
         <translation>&amp;Hilfe</translation>
     </message>
     <message>
-<<<<<<< HEAD
-        <location filename="../mainwindow.cpp" line="740"/>
-=======
         <location filename="../mainwindow.cpp" line="809"/>
->>>>>>> 70be7fa0
         <source>A&amp;ction Search</source>
         <translation>&amp;Aktionensuche</translation>
     </message>
     <message>
-<<<<<<< HEAD
-        <location filename="../mainwindow.cpp" line="744"/>
-=======
         <location filename="../mainwindow.cpp" line="810"/>
->>>>>>> 70be7fa0
         <source>Debug Log</source>
         <translatorcomment>Same as in english</translatorcomment>
         <translation>Debug-Log</translation>
     </message>
     <message>
-<<<<<<< HEAD
-        <location filename="../mainwindow.cpp" line="748"/>
-=======
         <location filename="../mainwindow.cpp" line="811"/>
->>>>>>> 70be7fa0
         <source>&amp;About...</source>
         <translation>&amp;Über...</translation>
     </message>
     <message>
-<<<<<<< HEAD
-        <location filename="../mainwindow.cpp" line="756"/>
-=======
         <location filename="../mainwindow.cpp" line="829"/>
->>>>>>> 70be7fa0
         <source>&lt;untitled&gt;</source>
         <translation>&lt;unbenannt&gt;</translation>
     </message>
@@ -2133,47 +1534,27 @@
 <context>
     <name>Media</name>
     <message>
-<<<<<<< HEAD
-        <location filename="../project/media.cpp" line="99"/>
-=======
         <location filename="../project/media.cpp" line="96"/>
->>>>>>> 70be7fa0
         <source>New Folder</source>
         <translation>Neuer Ordner:</translation>
     </message>
     <message>
-<<<<<<< HEAD
-        <location filename="../project/media.cpp" line="118"/>
-=======
         <location filename="../project/media.cpp" line="115"/>
->>>>>>> 70be7fa0
         <source>Name:</source>
         <translation>Name:</translation>
     </message>
     <message>
-<<<<<<< HEAD
-        <location filename="../project/media.cpp" line="118"/>
-=======
         <location filename="../project/media.cpp" line="115"/>
->>>>>>> 70be7fa0
         <source>Filename:</source>
         <translation>Dateiname:</translation>
     </message>
     <message>
-<<<<<<< HEAD
-        <location filename="../project/media.cpp" line="122"/>
-=======
         <location filename="../project/media.cpp" line="119"/>
->>>>>>> 70be7fa0
         <source>Video Dimensions:</source>
         <translation>Video-Dimensionen:</translation>
     </message>
     <message>
-<<<<<<< HEAD
-        <location filename="../project/media.cpp" line="132"/>
-=======
         <location filename="../project/media.cpp" line="129"/>
->>>>>>> 70be7fa0
         <source>Frame Rate:</source>
         <translation>Bildrate:</translation>
     </message>
@@ -2182,48 +1563,28 @@
         <translation type="vanished">%1 Felder (%2 frames)</translation>
     </message>
     <message>
-<<<<<<< HEAD
-        <location filename="../project/media.cpp" line="142"/>
-=======
         <location filename="../project/media.cpp" line="139"/>
->>>>>>> 70be7fa0
         <source>%1 field(s) (%2 frame(s))</source>
         <translation type="unfinished"></translation>
     </message>
     <message>
-<<<<<<< HEAD
-        <location filename="../project/media.cpp" line="151"/>
-=======
         <location filename="../project/media.cpp" line="148"/>
->>>>>>> 70be7fa0
         <source>Interlacing:</source>
         <translatorcomment>Same as in english</translatorcomment>
         <translation>Interlacing:</translation>
     </message>
     <message>
-<<<<<<< HEAD
-        <location filename="../project/media.cpp" line="163"/>
-=======
         <location filename="../project/media.cpp" line="160"/>
->>>>>>> 70be7fa0
         <source>Audio Frequency:</source>
         <translation>Audiofrequenz:</translation>
     </message>
     <message>
-<<<<<<< HEAD
-        <location filename="../project/media.cpp" line="172"/>
-=======
         <location filename="../project/media.cpp" line="169"/>
->>>>>>> 70be7fa0
         <source>Audio Channels:</source>
         <translation>Audiokanäle:</translation>
     </message>
     <message>
-<<<<<<< HEAD
-        <location filename="../project/media.cpp" line="190"/>
-=======
         <location filename="../project/media.cpp" line="187"/>
->>>>>>> 70be7fa0
         <source>Name: %1
 Video Dimensions: %2x%3
 Frame Rate: %4
@@ -2236,29 +1597,17 @@
 Audio Layout: %6</translation>
     </message>
     <message>
-<<<<<<< HEAD
-        <location filename="../project/media.cpp" line="303"/>
-=======
         <location filename="../project/media.cpp" line="300"/>
->>>>>>> 70be7fa0
         <source>Name</source>
         <translation>Name</translation>
     </message>
     <message>
-<<<<<<< HEAD
-        <location filename="../project/media.cpp" line="305"/>
-=======
         <location filename="../project/media.cpp" line="302"/>
->>>>>>> 70be7fa0
         <source>Duration</source>
         <translation>Dauer</translation>
     </message>
     <message>
-<<<<<<< HEAD
-        <location filename="../project/media.cpp" line="322"/>
-=======
         <location filename="../project/media.cpp" line="319"/>
->>>>>>> 70be7fa0
         <source>Rate</source>
         <translatorcomment>Same as in english, differently spoken, but same meaning</translatorcomment>
         <translation>Rate</translation>
@@ -2331,218 +1680,122 @@
 <context>
     <name>MenuHelper</name>
     <message>
-<<<<<<< HEAD
-        <location filename="../ui/menuhelper.cpp" line="39"/>
-=======
         <location filename="../ui/menuhelper.cpp" line="158"/>
->>>>>>> 70be7fa0
         <source>&amp;Project</source>
         <translation type="unfinished">&amp;Projekt</translation>
     </message>
     <message>
-<<<<<<< HEAD
-        <location filename="../ui/menuhelper.cpp" line="41"/>
-=======
         <location filename="../ui/menuhelper.cpp" line="159"/>
->>>>>>> 70be7fa0
         <source>&amp;Sequence</source>
         <translation type="unfinished">&amp;Sequenz</translation>
     </message>
     <message>
-<<<<<<< HEAD
-        <location filename="../ui/menuhelper.cpp" line="42"/>
-=======
         <location filename="../ui/menuhelper.cpp" line="160"/>
->>>>>>> 70be7fa0
         <source>&amp;Folder</source>
         <translation type="unfinished">&amp;Ordner</translation>
     </message>
     <message>
-<<<<<<< HEAD
-        <location filename="../ui/menuhelper.cpp" line="46"/>
-=======
         <location filename="../ui/menuhelper.cpp" line="161"/>
->>>>>>> 70be7fa0
         <source>Set In Point</source>
         <translation type="unfinished">Anfangspunkt festlegen</translation>
     </message>
     <message>
-<<<<<<< HEAD
-        <location filename="../ui/menuhelper.cpp" line="47"/>
-=======
         <location filename="../ui/menuhelper.cpp" line="162"/>
->>>>>>> 70be7fa0
         <source>Set Out Point</source>
         <translation type="unfinished">Endpunkt festlegen</translation>
     </message>
     <message>
-<<<<<<< HEAD
-        <location filename="../ui/menuhelper.cpp" line="49"/>
-=======
         <location filename="../ui/menuhelper.cpp" line="163"/>
->>>>>>> 70be7fa0
         <source>Reset In Point</source>
         <translation type="unfinished">Anfangspunkt zurücksetzen</translation>
     </message>
     <message>
-<<<<<<< HEAD
-        <location filename="../ui/menuhelper.cpp" line="50"/>
-=======
         <location filename="../ui/menuhelper.cpp" line="164"/>
->>>>>>> 70be7fa0
         <source>Reset Out Point</source>
         <translation type="unfinished">Endpunkt zurücksetzen</translation>
     </message>
     <message>
-<<<<<<< HEAD
-        <location filename="../ui/menuhelper.cpp" line="51"/>
-=======
         <location filename="../ui/menuhelper.cpp" line="165"/>
->>>>>>> 70be7fa0
         <source>Clear In/Out Point</source>
         <translation type="unfinished">Anfangs-/Endpunkt löschen</translation>
     </message>
     <message>
-<<<<<<< HEAD
-        <location filename="../ui/menuhelper.cpp" line="55"/>
-=======
         <location filename="../ui/menuhelper.cpp" line="166"/>
->>>>>>> 70be7fa0
         <source>Add Default Transition</source>
         <translation type="unfinished">Standardübergang einfügen</translation>
     </message>
     <message>
-<<<<<<< HEAD
-        <location filename="../ui/menuhelper.cpp" line="56"/>
-=======
         <location filename="../ui/menuhelper.cpp" line="167"/>
->>>>>>> 70be7fa0
         <source>Link/Unlink</source>
         <translation type="unfinished">Verbinden/Trennen</translation>
     </message>
     <message>
-<<<<<<< HEAD
-        <location filename="../ui/menuhelper.cpp" line="57"/>
-=======
         <location filename="../ui/menuhelper.cpp" line="168"/>
->>>>>>> 70be7fa0
         <source>Enable/Disable</source>
         <translation type="unfinished">Einblenden/Ausblenden</translation>
     </message>
     <message>
-<<<<<<< HEAD
-        <location filename="../ui/menuhelper.cpp" line="58"/>
-=======
         <location filename="../ui/menuhelper.cpp" line="169"/>
->>>>>>> 70be7fa0
         <source>Nest</source>
         <translation type="unfinished">Schachteln</translation>
     </message>
     <message>
-<<<<<<< HEAD
-        <location filename="../ui/menuhelper.cpp" line="62"/>
-=======
         <location filename="../ui/menuhelper.cpp" line="170"/>
->>>>>>> 70be7fa0
         <source>Cu&amp;t</source>
         <translation type="unfinished">&amp;Ausschneiden</translation>
     </message>
     <message>
-<<<<<<< HEAD
-        <location filename="../ui/menuhelper.cpp" line="63"/>
-=======
         <location filename="../ui/menuhelper.cpp" line="171"/>
->>>>>>> 70be7fa0
         <source>Cop&amp;y</source>
         <translation type="unfinished">&amp;Kopieren</translation>
     </message>
     <message>
-<<<<<<< HEAD
-        <location filename="../ui/menuhelper.cpp" line="64"/>
-=======
         <location filename="../ui/menuhelper.cpp" line="172"/>
->>>>>>> 70be7fa0
         <source>&amp;Paste</source>
         <translation type="unfinished">&amp;Einfügen</translation>
     </message>
     <message>
-<<<<<<< HEAD
-        <location filename="../ui/menuhelper.cpp" line="65"/>
-=======
         <location filename="../ui/menuhelper.cpp" line="173"/>
->>>>>>> 70be7fa0
         <source>Paste Insert</source>
         <translation type="unfinished"></translation>
     </message>
     <message>
-<<<<<<< HEAD
-        <location filename="../ui/menuhelper.cpp" line="66"/>
-=======
         <location filename="../ui/menuhelper.cpp" line="174"/>
->>>>>>> 70be7fa0
         <source>Duplicate</source>
         <translation type="unfinished">Duplizieren</translation>
     </message>
     <message>
-<<<<<<< HEAD
-        <location filename="../ui/menuhelper.cpp" line="67"/>
-=======
         <location filename="../ui/menuhelper.cpp" line="175"/>
->>>>>>> 70be7fa0
         <source>Delete</source>
         <translation type="unfinished">Löschen</translation>
     </message>
     <message>
-<<<<<<< HEAD
-        <location filename="../ui/menuhelper.cpp" line="68"/>
-=======
         <location filename="../ui/menuhelper.cpp" line="176"/>
->>>>>>> 70be7fa0
         <source>Ripple Delete</source>
         <translation type="unfinished">Ripple Delete</translation>
     </message>
     <message>
-<<<<<<< HEAD
-        <location filename="../ui/menuhelper.cpp" line="69"/>
-=======
         <location filename="../ui/menuhelper.cpp" line="177"/>
->>>>>>> 70be7fa0
         <source>Split</source>
         <translation type="unfinished">Teilen</translation>
     </message>
     <message>
-<<<<<<< HEAD
-        <location filename="../ui/menuhelper.cpp" line="130"/>
-=======
         <location filename="../ui/menuhelper.cpp" line="220"/>
->>>>>>> 70be7fa0
         <source>Invalid aspect ratio</source>
         <translation type="unfinished">Ungültiges Seitenverhältnis</translation>
     </message>
     <message>
-<<<<<<< HEAD
-        <location filename="../ui/menuhelper.cpp" line="130"/>
-=======
         <location filename="../ui/menuhelper.cpp" line="220"/>
->>>>>>> 70be7fa0
         <source>The aspect ratio &apos;%1&apos; is invalid. Please try again.</source>
         <translation type="unfinished">Das Seitenverhältnis &apos;%1&apos; ist ungültig. Bitte versuchen Sie es erneut.</translation>
     </message>
     <message>
-<<<<<<< HEAD
-        <location filename="../ui/menuhelper.cpp" line="133"/>
-=======
         <location filename="../ui/menuhelper.cpp" line="223"/>
->>>>>>> 70be7fa0
         <source>Enter custom aspect ratio</source>
         <translation type="unfinished">Benutzerdefiniertes Seitenverhältnis eingeben</translation>
     </message>
     <message>
-<<<<<<< HEAD
-        <location filename="../ui/menuhelper.cpp" line="133"/>
-=======
         <location filename="../ui/menuhelper.cpp" line="223"/>
->>>>>>> 70be7fa0
         <source>Enter the aspect ratio to use for the title/action safe area (e.g. 16:9):</source>
         <translation type="unfinished">Geben Sie das Seitenverhältnis für den sicheren Bereich ein (z.B. 16:9):</translation>
     </message>
@@ -2550,231 +1803,131 @@
 <context>
     <name>NewSequenceDialog</name>
     <message>
-<<<<<<< HEAD
-        <location filename="../dialogs/newsequencedialog.cpp" line="55"/>
-=======
         <location filename="../dialogs/newsequencedialog.cpp" line="54"/>
->>>>>>> 70be7fa0
         <source>Editing &quot;%1&quot;</source>
         <translation>Bearbeitung von &quot;%1&quot;</translation>
     </message>
     <message>
-<<<<<<< HEAD
-        <location filename="../dialogs/newsequencedialog.cpp" line="75"/>
-=======
         <location filename="../dialogs/newsequencedialog.cpp" line="74"/>
->>>>>>> 70be7fa0
         <source>New Sequence</source>
         <translation>Neue Sequenz</translation>
     </message>
     <message>
-<<<<<<< HEAD
-        <location filename="../dialogs/newsequencedialog.cpp" line="180"/>
-=======
         <location filename="../dialogs/newsequencedialog.cpp" line="179"/>
->>>>>>> 70be7fa0
         <source>Preset:</source>
         <translatorcomment>Could be also preset</translatorcomment>
         <translation type="unfinished">Vorgabe:</translation>
     </message>
     <message>
-<<<<<<< HEAD
-        <location filename="../dialogs/newsequencedialog.cpp" line="184"/>
-=======
         <location filename="../dialogs/newsequencedialog.cpp" line="183"/>
->>>>>>> 70be7fa0
         <source>Film 4K</source>
         <translation>Film 4K</translation>
     </message>
     <message>
-<<<<<<< HEAD
-        <location filename="../dialogs/newsequencedialog.cpp" line="185"/>
-=======
         <location filename="../dialogs/newsequencedialog.cpp" line="184"/>
->>>>>>> 70be7fa0
         <source>TV 4K (Ultra HD/2160p)</source>
         <translation>TV 4K (Ultra HD/2160p)</translation>
     </message>
     <message>
-<<<<<<< HEAD
-        <location filename="../dialogs/newsequencedialog.cpp" line="186"/>
-=======
         <location filename="../dialogs/newsequencedialog.cpp" line="185"/>
->>>>>>> 70be7fa0
         <source>1080p</source>
         <translation>1080p</translation>
     </message>
     <message>
-<<<<<<< HEAD
-        <location filename="../dialogs/newsequencedialog.cpp" line="187"/>
-=======
         <location filename="../dialogs/newsequencedialog.cpp" line="186"/>
->>>>>>> 70be7fa0
         <source>720p</source>
         <translation>720p</translation>
     </message>
     <message>
-<<<<<<< HEAD
-        <location filename="../dialogs/newsequencedialog.cpp" line="188"/>
-=======
         <location filename="../dialogs/newsequencedialog.cpp" line="187"/>
->>>>>>> 70be7fa0
         <source>480p</source>
         <translation>480p</translation>
     </message>
     <message>
-<<<<<<< HEAD
-        <location filename="../dialogs/newsequencedialog.cpp" line="189"/>
-=======
         <location filename="../dialogs/newsequencedialog.cpp" line="188"/>
->>>>>>> 70be7fa0
         <source>360p</source>
         <translation>360p</translation>
     </message>
     <message>
-<<<<<<< HEAD
-        <location filename="../dialogs/newsequencedialog.cpp" line="190"/>
-=======
         <location filename="../dialogs/newsequencedialog.cpp" line="189"/>
->>>>>>> 70be7fa0
         <source>240p</source>
         <translation>240p</translation>
     </message>
     <message>
-<<<<<<< HEAD
-        <location filename="../dialogs/newsequencedialog.cpp" line="191"/>
-=======
         <location filename="../dialogs/newsequencedialog.cpp" line="190"/>
->>>>>>> 70be7fa0
         <source>144p</source>
         <translation>144p</translation>
     </message>
     <message>
-<<<<<<< HEAD
-        <location filename="../dialogs/newsequencedialog.cpp" line="192"/>
-=======
         <location filename="../dialogs/newsequencedialog.cpp" line="191"/>
->>>>>>> 70be7fa0
         <source>NTSC (480i)</source>
         <translation>NTSC (480i)</translation>
     </message>
     <message>
-<<<<<<< HEAD
-        <location filename="../dialogs/newsequencedialog.cpp" line="193"/>
-=======
         <location filename="../dialogs/newsequencedialog.cpp" line="192"/>
->>>>>>> 70be7fa0
         <source>PAL (576i)</source>
         <translation>PAL (576i)</translation>
     </message>
     <message>
-<<<<<<< HEAD
-        <location filename="../dialogs/newsequencedialog.cpp" line="194"/>
-=======
         <location filename="../dialogs/newsequencedialog.cpp" line="193"/>
->>>>>>> 70be7fa0
         <source>Custom</source>
         <translation>Benutzerdefiniert</translation>
     </message>
     <message>
-<<<<<<< HEAD
-        <location filename="../dialogs/newsequencedialog.cpp" line="202"/>
-=======
         <location filename="../dialogs/newsequencedialog.cpp" line="201"/>
->>>>>>> 70be7fa0
         <source>Video</source>
         <translatorcomment>Same as in english</translatorcomment>
         <translation>Video</translation>
     </message>
     <message>
-<<<<<<< HEAD
-        <location filename="../dialogs/newsequencedialog.cpp" line="206"/>
-=======
         <location filename="../dialogs/newsequencedialog.cpp" line="205"/>
->>>>>>> 70be7fa0
         <source>Width:</source>
         <translation>Breite:</translation>
     </message>
     <message>
-<<<<<<< HEAD
-        <location filename="../dialogs/newsequencedialog.cpp" line="212"/>
-=======
         <location filename="../dialogs/newsequencedialog.cpp" line="211"/>
->>>>>>> 70be7fa0
         <source>Height:</source>
         <translation>Höhe:</translation>
     </message>
     <message>
-<<<<<<< HEAD
-        <location filename="../dialogs/newsequencedialog.cpp" line="218"/>
-=======
         <location filename="../dialogs/newsequencedialog.cpp" line="217"/>
->>>>>>> 70be7fa0
         <source>Frame Rate:</source>
         <translation>Bildrate:</translation>
     </message>
     <message>
-<<<<<<< HEAD
-        <location filename="../dialogs/newsequencedialog.cpp" line="234"/>
-=======
         <location filename="../dialogs/newsequencedialog.cpp" line="233"/>
->>>>>>> 70be7fa0
         <source>Pixel Aspect Ratio:</source>
         <translation>Pixel-Seitenverhältnis:</translation>
     </message>
     <message>
-<<<<<<< HEAD
-        <location filename="../dialogs/newsequencedialog.cpp" line="236"/>
-=======
         <location filename="../dialogs/newsequencedialog.cpp" line="235"/>
->>>>>>> 70be7fa0
         <source>Square Pixels (1.0)</source>
         <translation>Quadratische Pixel (1.0)</translation>
     </message>
     <message>
-<<<<<<< HEAD
-        <location filename="../dialogs/newsequencedialog.cpp" line="239"/>
-=======
         <location filename="../dialogs/newsequencedialog.cpp" line="238"/>
->>>>>>> 70be7fa0
         <source>Interlacing:</source>
         <translatorcomment>Same as in english</translatorcomment>
         <translation>Interlacing:</translation>
     </message>
     <message>
-<<<<<<< HEAD
-        <location filename="../dialogs/newsequencedialog.cpp" line="241"/>
-=======
         <location filename="../dialogs/newsequencedialog.cpp" line="240"/>
->>>>>>> 70be7fa0
         <source>None (Progressive)</source>
         <translation>Keine (Progressive)</translation>
     </message>
     <message>
-<<<<<<< HEAD
-        <location filename="../dialogs/newsequencedialog.cpp" line="249"/>
-=======
         <location filename="../dialogs/newsequencedialog.cpp" line="248"/>
->>>>>>> 70be7fa0
         <source>Audio</source>
         <translatorcomment>Same as in english</translatorcomment>
         <translation>Audio</translation>
     </message>
     <message>
-<<<<<<< HEAD
-        <location filename="../dialogs/newsequencedialog.cpp" line="253"/>
-=======
         <location filename="../dialogs/newsequencedialog.cpp" line="252"/>
->>>>>>> 70be7fa0
         <source>Sample Rate: </source>
         <translation>Abtastrate:</translation>
     </message>
     <message>
-<<<<<<< HEAD
-        <location filename="../dialogs/newsequencedialog.cpp" line="267"/>
-=======
         <location filename="../dialogs/newsequencedialog.cpp" line="266"/>
->>>>>>> 70be7fa0
         <source>Name:</source>
         <translation>Name:</translation>
     </message>
@@ -2782,119 +1935,67 @@
 <context>
     <name>OliveGlobal</name>
     <message>
-<<<<<<< HEAD
-        <location filename="../oliveglobal.cpp" line="59"/>
-=======
         <location filename="../oliveglobal.cpp" line="63"/>
->>>>>>> 70be7fa0
         <source>Olive Project %1</source>
         <translation type="unfinished"></translation>
     </message>
     <message>
-<<<<<<< HEAD
-        <location filename="../oliveglobal.cpp" line="83"/>
-=======
         <location filename="../oliveglobal.cpp" line="90"/>
->>>>>>> 70be7fa0
         <source>Auto-recovery</source>
         <translation type="unfinished">Auto-Wiederherstellung</translation>
     </message>
     <message>
-<<<<<<< HEAD
-        <location filename="../oliveglobal.cpp" line="83"/>
-=======
         <location filename="../oliveglobal.cpp" line="90"/>
->>>>>>> 70be7fa0
         <source>Olive didn&apos;t close properly and an autorecovery file was detected. Would you like to open it?</source>
         <translation type="unfinished">Olive wurde nicht richtig beendet und eine Wiederherstellungsdatei wurde gefunden. Möchten Sie diese öffnen?</translation>
     </message>
     <message>
-<<<<<<< HEAD
-        <location filename="../oliveglobal.cpp" line="132"/>
-=======
         <location filename="../oliveglobal.cpp" line="165"/>
->>>>>>> 70be7fa0
         <source>Open Project...</source>
         <translation type="unfinished">Projekt öffnen...</translation>
     </message>
     <message>
-<<<<<<< HEAD
-        <location filename="../oliveglobal.cpp" line="143"/>
-=======
         <location filename="../oliveglobal.cpp" line="176"/>
->>>>>>> 70be7fa0
         <source>Missing recent project</source>
         <translation type="unfinished">Zuletzt geöffnetes Projekt existiert nicht</translation>
     </message>
     <message>
-<<<<<<< HEAD
-        <location filename="../oliveglobal.cpp" line="144"/>
-=======
         <location filename="../oliveglobal.cpp" line="177"/>
->>>>>>> 70be7fa0
         <source>The project &apos;%1&apos; no longer exists. Would you like to remove it from the recent projects list?</source>
         <translation type="unfinished">Das Projekt &apos;%1&apos; existiert nicht mehr oder wurde verschoben. Möchten Sie es aus der Liste entfernen?</translation>
     </message>
     <message>
-<<<<<<< HEAD
-        <location filename="../oliveglobal.cpp" line="155"/>
-=======
         <location filename="../oliveglobal.cpp" line="188"/>
->>>>>>> 70be7fa0
         <source>Save Project As...</source>
         <translation type="unfinished">Projekt speichern als...</translation>
     </message>
     <message>
-<<<<<<< HEAD
-        <location filename="../oliveglobal.cpp" line="180"/>
-=======
         <location filename="../oliveglobal.cpp" line="213"/>
->>>>>>> 70be7fa0
         <source>Unsaved Project</source>
         <translation type="unfinished">Ungespeichertes Projekt</translation>
     </message>
     <message>
-<<<<<<< HEAD
-        <location filename="../oliveglobal.cpp" line="181"/>
-=======
         <location filename="../oliveglobal.cpp" line="214"/>
->>>>>>> 70be7fa0
         <source>This project has changed since it was last saved. Would you like to save it before closing?</source>
         <translation type="unfinished">Das Projekt enthält ungespeicherte Änderungen. Wollen Sie diese jetzt speichern?</translation>
     </message>
     <message>
-<<<<<<< HEAD
-        <location filename="../oliveglobal.cpp" line="200"/>
-=======
         <location filename="../oliveglobal.cpp" line="233"/>
->>>>>>> 70be7fa0
         <source>No active sequence</source>
         <translation type="unfinished">Keine aktive Sequenz</translation>
     </message>
     <message>
-<<<<<<< HEAD
-        <location filename="../oliveglobal.cpp" line="201"/>
-=======
         <location filename="../oliveglobal.cpp" line="234"/>
->>>>>>> 70be7fa0
         <source>Please open the sequence you wish to export.</source>
         <translation type="unfinished">Bitte öffnen Sie die Sequenz, die Sie exportieren möchten.</translation>
     </message>
     <message>
-<<<<<<< HEAD
-        <location filename="../oliveglobal.cpp" line="217"/>
-=======
         <location filename="../oliveglobal.cpp" line="250"/>
->>>>>>> 70be7fa0
         <source>Missing Project File</source>
         <translation type="unfinished"></translation>
     </message>
     <message>
-<<<<<<< HEAD
-        <location filename="../oliveglobal.cpp" line="218"/>
-=======
         <location filename="../oliveglobal.cpp" line="251"/>
->>>>>>> 70be7fa0
         <source>Specified project &apos;%1&apos; does not exist.</source>
         <translation type="unfinished"></translation>
     </message>
@@ -2910,10 +2011,6 @@
 <context>
     <name>Playback</name>
     <message>
-<<<<<<< HEAD
-        <location filename="../playback/playback.cpp" line="319"/>
-=======
->>>>>>> 70be7fa0
         <source>Generating Proxy: %1%</source>
         <translation type="vanished">Proxy wird generiert: %1%</translation>
     </message>
@@ -2926,20 +2023,12 @@
         <translation>Einstellungen</translation>
     </message>
     <message>
-<<<<<<< HEAD
-        <location filename="../dialogs/preferencesdialog.cpp" line="180"/>
-=======
         <location filename="../dialogs/preferencesdialog.cpp" line="181"/>
->>>>>>> 70be7fa0
         <source>Invalid CSS File</source>
         <translation>Ungültige CSS Datei</translation>
     </message>
     <message>
-<<<<<<< HEAD
-        <location filename="../dialogs/preferencesdialog.cpp" line="181"/>
-=======
         <location filename="../dialogs/preferencesdialog.cpp" line="182"/>
->>>>>>> 70be7fa0
         <source>CSS file &apos;%1&apos; does not exist.</source>
         <translation>CSS Datei &apos;%1&apos; existiert nicht.</translation>
     </message>
@@ -2952,258 +2041,145 @@
         <translation type="vanished">Einige Änderungen erfordern einen Neustart von Olive, um angwendet zu werden</translation>
     </message>
     <message>
-<<<<<<< HEAD
-        <location filename="../dialogs/preferencesdialog.cpp" line="310"/>
-=======
         <location filename="../dialogs/preferencesdialog.cpp" line="321"/>
->>>>>>> 70be7fa0
         <source>Confirm Reset All Shortcuts</source>
         <translation>Bestätige das Zurücksetzen aller Shortcuts</translation>
     </message>
     <message>
-<<<<<<< HEAD
-        <location filename="../dialogs/preferencesdialog.cpp" line="311"/>
-=======
         <location filename="../dialogs/preferencesdialog.cpp" line="322"/>
->>>>>>> 70be7fa0
         <source>Are you sure you wish to reset all keyboard shortcuts to their defaults?</source>
         <translation>Sind Sie sicher, dass Sie alle Tastatur-Shortcuts zurücksetzen wollen?</translation>
     </message>
     <message>
-<<<<<<< HEAD
-        <location filename="../dialogs/preferencesdialog.cpp" line="361"/>
-=======
         <location filename="../dialogs/preferencesdialog.cpp" line="372"/>
->>>>>>> 70be7fa0
         <source>Import Keyboard Shortcuts</source>
         <translation>Tastatur-Shortcuts importieren</translation>
     </message>
     <message>
-<<<<<<< HEAD
-        <location filename="../dialogs/preferencesdialog.cpp" line="385"/>
-        <location filename="../dialogs/preferencesdialog.cpp" line="409"/>
-=======
         <location filename="../dialogs/preferencesdialog.cpp" line="396"/>
         <location filename="../dialogs/preferencesdialog.cpp" line="420"/>
->>>>>>> 70be7fa0
         <source>Error saving shortcuts</source>
         <translation>Fehler beim Speichern der Shortcuts</translation>
     </message>
     <message>
-<<<<<<< HEAD
-        <location filename="../dialogs/preferencesdialog.cpp" line="386"/>
-=======
         <location filename="../dialogs/preferencesdialog.cpp" line="397"/>
->>>>>>> 70be7fa0
         <source>Failed to open file for reading</source>
         <translation>Fehler beim öffnen der Datei</translation>
     </message>
     <message>
-<<<<<<< HEAD
-        <location filename="../dialogs/preferencesdialog.cpp" line="393"/>
-=======
         <location filename="../dialogs/preferencesdialog.cpp" line="404"/>
->>>>>>> 70be7fa0
         <source>Export Keyboard Shortcuts</source>
         <translation>Tastatur-Shortcuts exportieren</translation>
     </message>
     <message>
-<<<<<<< HEAD
-        <location filename="../dialogs/preferencesdialog.cpp" line="407"/>
-=======
         <location filename="../dialogs/preferencesdialog.cpp" line="418"/>
->>>>>>> 70be7fa0
         <source>Export Shortcuts</source>
         <translation>Shortcuts exportieren</translation>
     </message>
     <message>
-<<<<<<< HEAD
-        <location filename="../dialogs/preferencesdialog.cpp" line="407"/>
-=======
         <location filename="../dialogs/preferencesdialog.cpp" line="418"/>
->>>>>>> 70be7fa0
         <source>Shortcuts exported successfully</source>
         <translation>Shortcuts wurden erfolgreich exportiert</translation>
     </message>
     <message>
-<<<<<<< HEAD
-        <location filename="../dialogs/preferencesdialog.cpp" line="409"/>
-=======
         <location filename="../dialogs/preferencesdialog.cpp" line="420"/>
->>>>>>> 70be7fa0
         <source>Failed to open file for writing</source>
         <translation>Fehler beim Schreiben der Datei</translation>
     </message>
     <message>
-<<<<<<< HEAD
-        <location filename="../dialogs/preferencesdialog.cpp" line="415"/>
-=======
         <location filename="../dialogs/preferencesdialog.cpp" line="426"/>
->>>>>>> 70be7fa0
         <source>Browse for CSS file</source>
         <translation>Nach CSS Datei suchen</translation>
     </message>
     <message>
-<<<<<<< HEAD
-        <location filename="../dialogs/preferencesdialog.cpp" line="423"/>
-=======
         <location filename="../dialogs/preferencesdialog.cpp" line="434"/>
->>>>>>> 70be7fa0
         <source>Delete All Previews</source>
         <translation type="unfinished"></translation>
     </message>
     <message>
-<<<<<<< HEAD
-        <location filename="../dialogs/preferencesdialog.cpp" line="424"/>
-=======
         <location filename="../dialogs/preferencesdialog.cpp" line="435"/>
->>>>>>> 70be7fa0
         <source>Are you sure you want to delete all previews?</source>
         <translation type="unfinished"></translation>
     </message>
     <message>
-<<<<<<< HEAD
-        <location filename="../dialogs/preferencesdialog.cpp" line="428"/>
-=======
         <location filename="../dialogs/preferencesdialog.cpp" line="439"/>
->>>>>>> 70be7fa0
         <source>Previews Deleted</source>
         <translation type="unfinished"></translation>
     </message>
     <message>
-<<<<<<< HEAD
-        <location filename="../dialogs/preferencesdialog.cpp" line="429"/>
-=======
         <location filename="../dialogs/preferencesdialog.cpp" line="440"/>
->>>>>>> 70be7fa0
         <source>All previews deleted succesfully. You may have to re-open your current project for changes to take effect.</source>
         <translation type="unfinished"></translation>
     </message>
     <message>
-<<<<<<< HEAD
-        <location filename="../dialogs/preferencesdialog.cpp" line="446"/>
-=======
         <location filename="../dialogs/preferencesdialog.cpp" line="457"/>
->>>>>>> 70be7fa0
         <source>Language:</source>
         <translation>Sprache:</translation>
     </message>
     <message>
-<<<<<<< HEAD
-        <location filename="../dialogs/preferencesdialog.cpp" line="483"/>
-=======
         <location filename="../dialogs/preferencesdialog.cpp" line="494"/>
->>>>>>> 70be7fa0
         <source>Custom CSS:</source>
         <translation>Benutzerdefiniertes CSS:</translation>
     </message>
     <message>
-<<<<<<< HEAD
-        <location filename="../dialogs/preferencesdialog.cpp" line="489"/>
-=======
         <location filename="../dialogs/preferencesdialog.cpp" line="500"/>
->>>>>>> 70be7fa0
         <source>Browse</source>
         <translation>Durchsuchen</translation>
     </message>
     <message>
-<<<<<<< HEAD
-        <location filename="../dialogs/preferencesdialog.cpp" line="496"/>
-=======
         <location filename="../dialogs/preferencesdialog.cpp" line="507"/>
->>>>>>> 70be7fa0
         <source>Image sequence formats:</source>
         <translation>Bilddateiformate:</translation>
     </message>
     <message>
-<<<<<<< HEAD
-        <location filename="../dialogs/preferencesdialog.cpp" line="505"/>
-=======
         <location filename="../dialogs/preferencesdialog.cpp" line="516"/>
->>>>>>> 70be7fa0
         <source>Audio Recording:</source>
         <translation>Audioaufnahmen:</translation>
     </message>
     <message>
-<<<<<<< HEAD
-        <location filename="../dialogs/preferencesdialog.cpp" line="508"/>
-=======
         <location filename="../dialogs/preferencesdialog.cpp" line="519"/>
->>>>>>> 70be7fa0
         <source>Mono</source>
         <translatorcomment>Same as in english</translatorcomment>
         <translation>Mono</translation>
     </message>
     <message>
-<<<<<<< HEAD
-        <location filename="../dialogs/preferencesdialog.cpp" line="509"/>
-=======
         <location filename="../dialogs/preferencesdialog.cpp" line="520"/>
->>>>>>> 70be7fa0
         <source>Stereo</source>
         <translatorcomment>Same as in english</translatorcomment>
         <translation>Stereo</translation>
     </message>
     <message>
-<<<<<<< HEAD
-        <location filename="../dialogs/preferencesdialog.cpp" line="515"/>
-=======
         <location filename="../dialogs/preferencesdialog.cpp" line="526"/>
->>>>>>> 70be7fa0
         <source>Effect Textbox Lines:</source>
         <translation>Effekt Textbox-Linien:</translation>
     </message>
     <message>
-<<<<<<< HEAD
-        <location filename="../dialogs/preferencesdialog.cpp" line="525"/>
-=======
         <location filename="../dialogs/preferencesdialog.cpp" line="536"/>
->>>>>>> 70be7fa0
         <source>Thumbnail Resolution:</source>
         <translation type="unfinished">Thumbnail-Auflösung:</translation>
     </message>
     <message>
-<<<<<<< HEAD
-        <location filename="../dialogs/preferencesdialog.cpp" line="533"/>
-=======
         <location filename="../dialogs/preferencesdialog.cpp" line="544"/>
->>>>>>> 70be7fa0
         <source>Waveform Resolution:</source>
         <translation type="unfinished"></translation>
     </message>
     <message>
-<<<<<<< HEAD
-        <location filename="../dialogs/preferencesdialog.cpp" line="541"/>
-=======
         <location filename="../dialogs/preferencesdialog.cpp" line="552"/>
->>>>>>> 70be7fa0
         <source>Delete Previews</source>
         <translation type="unfinished"></translation>
     </message>
     <message>
-<<<<<<< HEAD
-        <location filename="../dialogs/preferencesdialog.cpp" line="549"/>
-=======
         <location filename="../dialogs/preferencesdialog.cpp" line="560"/>
->>>>>>> 70be7fa0
         <source>Use Software Fallbacks When Possible</source>
         <translation>Absicherung durch Software-Defaults</translation>
     </message>
     <message>
-<<<<<<< HEAD
-        <location filename="../dialogs/preferencesdialog.cpp" line="553"/>
-=======
         <location filename="../dialogs/preferencesdialog.cpp" line="564"/>
->>>>>>> 70be7fa0
         <source>General</source>
         <translation>Allgemein</translation>
     </message>
     <message>
-<<<<<<< HEAD
-        <location filename="../dialogs/preferencesdialog.cpp" line="557"/>
-=======
         <location filename="../dialogs/preferencesdialog.cpp" line="568"/>
->>>>>>> 70be7fa0
         <source>Behavior</source>
         <translation>Verhalten</translation>
     </message>
@@ -3212,211 +2188,120 @@
         <translation type="vanished">Multithreading auf Bildern deaktiviern</translation>
     </message>
     <message>
-<<<<<<< HEAD
-        <location filename="../dialogs/preferencesdialog.cpp" line="571"/>
-=======
         <location filename="../dialogs/preferencesdialog.cpp" line="582"/>
->>>>>>> 70be7fa0
         <source>Seeking</source>
         <translation>Suche</translation>
     </message>
     <message>
-<<<<<<< HEAD
-        <location filename="../dialogs/preferencesdialog.cpp" line="574"/>
-=======
         <location filename="../dialogs/preferencesdialog.cpp" line="585"/>
->>>>>>> 70be7fa0
         <source>Accurate Seeking
 Always show the correct frame (visual may pause briefly as correct frame is retrieved)</source>
         <translation>Genaue Suche
 Zeigt immer den richtigen Frame (kann optisch kurzzeitig anhalten, wenn Frame abgefragt wird)</translation>
     </message>
     <message>
-<<<<<<< HEAD
-        <location filename="../dialogs/preferencesdialog.cpp" line="577"/>
-=======
         <location filename="../dialogs/preferencesdialog.cpp" line="588"/>
->>>>>>> 70be7fa0
         <source>Fast Seeking
 Seek quickly (may briefly show inaccurate frames when seeking - doesn&apos;t affect playback/export)</source>
         <translation>Schnelle Suche
 Sucht schneller (kann kurzzeitig ungenaue Frame anzeigen - wirkt sich nicht auf Plaback aus)</translation>
     </message>
     <message>
-<<<<<<< HEAD
-        <location filename="../dialogs/preferencesdialog.cpp" line="583"/>
-=======
         <location filename="../dialogs/preferencesdialog.cpp" line="594"/>
->>>>>>> 70be7fa0
         <source>Memory Usage</source>
         <translation>Speicherauslastung</translation>
     </message>
     <message>
-<<<<<<< HEAD
-        <location filename="../dialogs/preferencesdialog.cpp" line="585"/>
-=======
         <location filename="../dialogs/preferencesdialog.cpp" line="596"/>
->>>>>>> 70be7fa0
         <source>Upcoming Frame Queue:</source>
         <translation>Anstehende Frame-Warteschlange:</translation>
     </message>
     <message>
-<<<<<<< HEAD
-        <location filename="../dialogs/preferencesdialog.cpp" line="590"/>
-        <location filename="../dialogs/preferencesdialog.cpp" line="599"/>
-=======
         <location filename="../dialogs/preferencesdialog.cpp" line="601"/>
         <location filename="../dialogs/preferencesdialog.cpp" line="610"/>
->>>>>>> 70be7fa0
         <source>frames</source>
         <translatorcomment>Could also use &apos;Bilder&apos;</translatorcomment>
         <translation>Frames</translation>
     </message>
     <message>
-<<<<<<< HEAD
-        <location filename="../dialogs/preferencesdialog.cpp" line="591"/>
-        <location filename="../dialogs/preferencesdialog.cpp" line="600"/>
-=======
         <location filename="../dialogs/preferencesdialog.cpp" line="602"/>
         <location filename="../dialogs/preferencesdialog.cpp" line="611"/>
->>>>>>> 70be7fa0
         <source>seconds</source>
         <translation>Sekunden</translation>
     </message>
     <message>
-<<<<<<< HEAD
-        <location filename="../dialogs/preferencesdialog.cpp" line="594"/>
-=======
         <location filename="../dialogs/preferencesdialog.cpp" line="605"/>
->>>>>>> 70be7fa0
         <source>Previous Frame Queue:</source>
         <translation>Vorherige Frame-Warteschlange:</translation>
     </message>
     <message>
-<<<<<<< HEAD
-        <location filename="../dialogs/preferencesdialog.cpp" line="605"/>
-=======
         <location filename="../dialogs/preferencesdialog.cpp" line="616"/>
->>>>>>> 70be7fa0
         <source>Playback</source>
         <translation>Wiedergabe</translation>
     </message>
     <message>
-<<<<<<< HEAD
-        <location filename="../dialogs/preferencesdialog.cpp" line="612"/>
-=======
         <location filename="../dialogs/preferencesdialog.cpp" line="623"/>
->>>>>>> 70be7fa0
         <source>Output Device:</source>
         <translation>Ausgabegerät:</translation>
     </message>
     <message>
-<<<<<<< HEAD
-        <location filename="../dialogs/preferencesdialog.cpp" line="615"/>
-        <location filename="../dialogs/preferencesdialog.cpp" line="634"/>
-=======
         <location filename="../dialogs/preferencesdialog.cpp" line="626"/>
         <location filename="../dialogs/preferencesdialog.cpp" line="645"/>
->>>>>>> 70be7fa0
         <source>Default</source>
         <translation>Standard</translation>
     </message>
     <message>
-<<<<<<< HEAD
-        <location filename="../dialogs/preferencesdialog.cpp" line="631"/>
-=======
         <location filename="../dialogs/preferencesdialog.cpp" line="642"/>
->>>>>>> 70be7fa0
         <source>Input Device:</source>
         <translation>Eingabegerät:</translation>
     </message>
     <message>
-<<<<<<< HEAD
-        <location filename="../dialogs/preferencesdialog.cpp" line="650"/>
-=======
         <location filename="../dialogs/preferencesdialog.cpp" line="661"/>
->>>>>>> 70be7fa0
         <source>Sample Rate:</source>
         <translation type="unfinished"></translation>
     </message>
     <message>
-<<<<<<< HEAD
-        <location filename="../dialogs/preferencesdialog.cpp" line="663"/>
-=======
         <location filename="../dialogs/preferencesdialog.cpp" line="674"/>
->>>>>>> 70be7fa0
         <source>Audio</source>
         <translation type="unfinished">Audio</translation>
     </message>
     <message>
-<<<<<<< HEAD
-        <location filename="../dialogs/preferencesdialog.cpp" line="671"/>
-=======
         <location filename="../dialogs/preferencesdialog.cpp" line="682"/>
->>>>>>> 70be7fa0
         <source>Search for action or shortcut</source>
         <translation>Nach Eintrag oder Shortcut suchen</translation>
     </message>
     <message>
-<<<<<<< HEAD
-        <location filename="../dialogs/preferencesdialog.cpp" line="678"/>
-=======
         <location filename="../dialogs/preferencesdialog.cpp" line="689"/>
->>>>>>> 70be7fa0
         <source>Action</source>
         <translation>Eintrag</translation>
     </message>
     <message>
-<<<<<<< HEAD
-        <location filename="../dialogs/preferencesdialog.cpp" line="679"/>
-=======
         <location filename="../dialogs/preferencesdialog.cpp" line="690"/>
->>>>>>> 70be7fa0
         <source>Shortcut</source>
         <translation>Shortcut</translation>
     </message>
     <message>
-<<<<<<< HEAD
-        <location filename="../dialogs/preferencesdialog.cpp" line="684"/>
-=======
         <location filename="../dialogs/preferencesdialog.cpp" line="695"/>
->>>>>>> 70be7fa0
         <source>Import</source>
         <translation>Importieren</translation>
     </message>
     <message>
-<<<<<<< HEAD
-        <location filename="../dialogs/preferencesdialog.cpp" line="688"/>
-=======
         <location filename="../dialogs/preferencesdialog.cpp" line="699"/>
->>>>>>> 70be7fa0
         <source>Export</source>
         <translation>Exportieren</translation>
     </message>
     <message>
-<<<<<<< HEAD
-        <location filename="../dialogs/preferencesdialog.cpp" line="694"/>
-=======
         <location filename="../dialogs/preferencesdialog.cpp" line="705"/>
->>>>>>> 70be7fa0
         <source>Reset Selected</source>
         <translation>Ausgewählte zurücksetzen</translation>
     </message>
     <message>
-<<<<<<< HEAD
-        <location filename="../dialogs/preferencesdialog.cpp" line="698"/>
-=======
         <location filename="../dialogs/preferencesdialog.cpp" line="709"/>
->>>>>>> 70be7fa0
         <source>Reset All</source>
         <translation>Alle zurücksetzen</translation>
     </message>
     <message>
-<<<<<<< HEAD
-        <location filename="../dialogs/preferencesdialog.cpp" line="704"/>
-=======
         <location filename="../dialogs/preferencesdialog.cpp" line="715"/>
->>>>>>> 70be7fa0
         <source>Keyboard</source>
         <translation>Tastatur</translation>
     </message>
@@ -3424,20 +2309,12 @@
 <context>
     <name>PreviewGenerator</name>
     <message>
-<<<<<<< HEAD
-        <location filename="../io/previewgenerator.cpp" line="530"/>
-=======
         <location filename="../io/previewgenerator.cpp" line="531"/>
->>>>>>> 70be7fa0
         <source>Could not open file - %1</source>
         <translation>Konnte Datei nicht öffnen - %1</translation>
     </message>
     <message>
-<<<<<<< HEAD
-        <location filename="../io/previewgenerator.cpp" line="537"/>
-=======
         <location filename="../io/previewgenerator.cpp" line="538"/>
->>>>>>> 70be7fa0
         <source>Could not find stream information - %1</source>
         <translation>Konnte Stream-Informationen nicht finden - %1</translation>
     </message>
@@ -3445,168 +2322,94 @@
 <context>
     <name>Project</name>
     <message>
-<<<<<<< HEAD
-        <location filename="../panels/project.cpp" line="146"/>
-=======
         <location filename="../panels/project.cpp" line="244"/>
->>>>>>> 70be7fa0
         <source>Search media, markers, etc.</source>
         <translation type="unfinished"></translation>
     </message>
     <message>
-<<<<<<< HEAD
-        <location filename="../panels/project.cpp" line="227"/>
-=======
         <location filename="../panels/project.cpp" line="245"/>
->>>>>>> 70be7fa0
         <source>Project</source>
         <translation>Projekt</translation>
     </message>
     <message>
-<<<<<<< HEAD
-        <location filename="../panels/project.cpp" line="237"/>
-=======
         <location filename="../panels/project.cpp" line="249"/>
->>>>>>> 70be7fa0
         <source>Sequence</source>
         <translation>Sequenz</translation>
     </message>
     <message>
-<<<<<<< HEAD
-        <location filename="../panels/project.cpp" line="357"/>
-=======
         <location filename="../panels/project.cpp" line="369"/>
->>>>>>> 70be7fa0
         <source>Replace &apos;%1&apos;</source>
         <translation>Ersetze &apos;%1&apos;</translation>
     </message>
     <message>
-<<<<<<< HEAD
-        <location filename="../panels/project.cpp" line="359"/>
-        <location filename="../panels/project.cpp" line="906"/>
-=======
         <location filename="../panels/project.cpp" line="371"/>
         <location filename="../panels/project.cpp" line="908"/>
->>>>>>> 70be7fa0
         <source>All Files</source>
         <translation>Alle Dateien</translation>
     </message>
     <message>
-<<<<<<< HEAD
-        <location filename="../panels/project.cpp" line="370"/>
-        <location filename="../panels/project.cpp" line="918"/>
-=======
         <location filename="../panels/project.cpp" line="382"/>
         <location filename="../panels/project.cpp" line="920"/>
->>>>>>> 70be7fa0
         <source>No active sequence</source>
         <translation>Keine aktive Sequenz</translation>
     </message>
     <message>
-<<<<<<< HEAD
-        <location filename="../panels/project.cpp" line="371"/>
-=======
         <location filename="../panels/project.cpp" line="383"/>
->>>>>>> 70be7fa0
         <source>No sequence is active, please open the sequence you want to replace clips from.</source>
         <translation>Keine Sequenz ist aktiv. Bitten öffnen Sie die Sequenz, bei der Sie Clips ersetzen möchten.</translation>
     </message>
     <message>
-<<<<<<< HEAD
-        <location filename="../panels/project.cpp" line="379"/>
-=======
         <location filename="../panels/project.cpp" line="391"/>
->>>>>>> 70be7fa0
         <source>Active sequence selected</source>
         <translation>Aktive Sequenz ausgewählt</translation>
     </message>
     <message>
-<<<<<<< HEAD
-        <location filename="../panels/project.cpp" line="380"/>
-=======
         <location filename="../panels/project.cpp" line="392"/>
->>>>>>> 70be7fa0
         <source>You cannot insert a sequence into itself, so no clips of this media would be in this sequence.</source>
         <translation>Sequenz kann nicht sich selbst zugewiesen werden, da es keine Medien enthalten würde.</translation>
     </message>
     <message>
-<<<<<<< HEAD
-        <location filename="../panels/project.cpp" line="411"/>
-=======
         <location filename="../panels/project.cpp" line="423"/>
->>>>>>> 70be7fa0
         <source>Rename &apos;%1&apos;</source>
         <translation>&apos;%1&apos; umbenennen</translation>
     </message>
     <message>
-<<<<<<< HEAD
-        <location filename="../panels/project.cpp" line="412"/>
-=======
         <location filename="../panels/project.cpp" line="424"/>
->>>>>>> 70be7fa0
         <source>Enter new name:</source>
         <translation>Neuen Namen eingeben:</translation>
     </message>
     <message>
-<<<<<<< HEAD
-        <location filename="../panels/project.cpp" line="552"/>
-=======
         <location filename="../panels/project.cpp" line="569"/>
->>>>>>> 70be7fa0
         <source>Delete media in use?</source>
         <translation>Verwendete Datei löschen?</translation>
     </message>
     <message>
-<<<<<<< HEAD
-        <location filename="../panels/project.cpp" line="553"/>
-=======
         <location filename="../panels/project.cpp" line="570"/>
->>>>>>> 70be7fa0
         <source>The media &apos;%1&apos; is currently used in &apos;%2&apos;. Deleting it will remove all instances in the sequence. Are you sure you want to do this?</source>
         <translation>Die Datei &apos;%1&apos; wird aktuell in &apos;%2&apos; benutzt. Wenn Sie sie löschen, werden alle Instanzen in der Sequenz entfernt. Sind Sie sicher?</translation>
     </message>
     <message>
-<<<<<<< HEAD
-        <location filename="../panels/project.cpp" line="556"/>
-=======
         <location filename="../panels/project.cpp" line="573"/>
->>>>>>> 70be7fa0
         <source>Skip</source>
         <translation>Überspringen</translation>
     </message>
     <message>
-<<<<<<< HEAD
-        <location filename="../panels/project.cpp" line="780"/>
-=======
         <location filename="../panels/project.cpp" line="784"/>
->>>>>>> 70be7fa0
         <source>Image sequence detected</source>
         <translation>Bildsequenz erkannt</translation>
     </message>
     <message>
-<<<<<<< HEAD
-        <location filename="../panels/project.cpp" line="781"/>
-=======
         <location filename="../panels/project.cpp" line="785"/>
->>>>>>> 70be7fa0
         <source>The file &apos;%1&apos; appears to be part of an image sequence. Would you like to import it as such?</source>
         <translation>Die Datei &apos;%1&apos; scheint eine Bildsequenz zu enthalten. Möchten Sie sie als solche importieren?</translation>
     </message>
     <message>
-<<<<<<< HEAD
-        <location filename="../panels/project.cpp" line="906"/>
-=======
         <location filename="../panels/project.cpp" line="908"/>
->>>>>>> 70be7fa0
         <source>Import media...</source>
         <translation>Medien importieren...</translation>
     </message>
     <message>
-<<<<<<< HEAD
-        <location filename="../panels/project.cpp" line="919"/>
-=======
         <location filename="../panels/project.cpp" line="921"/>
->>>>>>> 70be7fa0
         <source>No sequence is active, please open the sequence you want to delete clips from.</source>
         <translation>Keine Sequenz ist aktiv. Bitten öffnen Sie die Sequenz, bei der Sie Clips löschen möchten.</translation>
     </message>
@@ -3675,29 +2478,17 @@
         <translation>Genau wie Quelle (in Ordner &quot;%1&quot;)</translation>
     </message>
     <message>
-<<<<<<< HEAD
-        <location filename="../dialogs/proxydialog.cpp" line="125"/>
-=======
         <location filename="../dialogs/proxydialog.cpp" line="127"/>
->>>>>>> 70be7fa0
         <source>Proxy file exists</source>
         <translation>Proxy-Datei existiert bereits</translation>
     </message>
     <message>
-<<<<<<< HEAD
-        <location filename="../dialogs/proxydialog.cpp" line="126"/>
-=======
         <location filename="../dialogs/proxydialog.cpp" line="128"/>
->>>>>>> 70be7fa0
         <source>The file &quot;%1&quot; already exists. Do you wish to replace it?</source>
         <translation>Die Datei &quot;%1&quot; existiert bereits. Möchten Sie sie ersetzen?</translation>
     </message>
     <message>
-<<<<<<< HEAD
-        <location filename="../dialogs/proxydialog.cpp" line="171"/>
-=======
         <location filename="../dialogs/proxydialog.cpp" line="181"/>
->>>>>>> 70be7fa0
         <source>Custom Location</source>
         <translation type="unfinished"></translation>
     </message>
@@ -3705,11 +2496,7 @@
 <context>
     <name>ProxyGenerator</name>
     <message>
-<<<<<<< HEAD
-        <location filename="../io/proxygenerator.cpp" line="322"/>
-=======
         <location filename="../io/proxygenerator.cpp" line="326"/>
->>>>>>> 70be7fa0
         <source>Finished generating proxy for &quot;%1&quot;</source>
         <translation>Proxy-Generierung für &quot;%1&quot; wurde abgeschlossen</translation>
     </message>
@@ -3717,119 +2504,67 @@
 <context>
     <name>ReplaceClipMediaDialog</name>
     <message>
-<<<<<<< HEAD
-        <location filename="../dialogs/replaceclipmediadialog.cpp" line="38"/>
-=======
         <location filename="../dialogs/replaceclipmediadialog.cpp" line="37"/>
->>>>>>> 70be7fa0
         <source>Replace clips using &quot;%1&quot;</source>
         <translation>Ersetze Clips unter Verwendung von &quot;%1&quot;</translation>
     </message>
     <message>
-<<<<<<< HEAD
-        <location filename="../dialogs/replaceclipmediadialog.cpp" line="44"/>
-=======
         <location filename="../dialogs/replaceclipmediadialog.cpp" line="43"/>
->>>>>>> 70be7fa0
         <source>Select which media you want to replace this media&apos;s clips with:</source>
         <translation>Wählen Sie, welche Medien mit den Clips dieser Medien ersetzt werden sollen</translation>
     </message>
     <message>
-<<<<<<< HEAD
-        <location filename="../dialogs/replaceclipmediadialog.cpp" line="50"/>
-=======
         <location filename="../dialogs/replaceclipmediadialog.cpp" line="49"/>
->>>>>>> 70be7fa0
         <source>Keep the same media in-points</source>
         <translation>Anfangspunkte der Medien behalten</translation>
     </message>
     <message>
-<<<<<<< HEAD
-        <location filename="../dialogs/replaceclipmediadialog.cpp" line="58"/>
-=======
         <location filename="../dialogs/replaceclipmediadialog.cpp" line="57"/>
->>>>>>> 70be7fa0
         <source>Replace</source>
         <translation>Ersetzen</translation>
     </message>
     <message>
-<<<<<<< HEAD
-        <location filename="../dialogs/replaceclipmediadialog.cpp" line="62"/>
-=======
         <location filename="../dialogs/replaceclipmediadialog.cpp" line="61"/>
->>>>>>> 70be7fa0
         <source>Cancel</source>
         <translation>Abbrechen</translation>
     </message>
     <message>
-<<<<<<< HEAD
-        <location filename="../dialogs/replaceclipmediadialog.cpp" line="78"/>
-=======
         <location filename="../dialogs/replaceclipmediadialog.cpp" line="77"/>
->>>>>>> 70be7fa0
         <source>No media selected</source>
         <translation>Keine Medien ausgewählt</translation>
     </message>
     <message>
-<<<<<<< HEAD
-        <location filename="../dialogs/replaceclipmediadialog.cpp" line="79"/>
-=======
         <location filename="../dialogs/replaceclipmediadialog.cpp" line="78"/>
->>>>>>> 70be7fa0
         <source>Please select a media to replace with or click &apos;Cancel&apos;.</source>
         <translation>Bitten wählen Sie Medien zum Ersetzen aus oder klicken Sie auf &apos;Abbrechen&apos;.</translation>
     </message>
     <message>
-<<<<<<< HEAD
-        <location filename="../dialogs/replaceclipmediadialog.cpp" line="87"/>
-=======
         <location filename="../dialogs/replaceclipmediadialog.cpp" line="86"/>
->>>>>>> 70be7fa0
         <source>Same media selected</source>
         <translation>Identische Medien ausgewählt</translation>
     </message>
     <message>
-<<<<<<< HEAD
-        <location filename="../dialogs/replaceclipmediadialog.cpp" line="88"/>
-=======
         <location filename="../dialogs/replaceclipmediadialog.cpp" line="87"/>
->>>>>>> 70be7fa0
         <source>You selected the same media that you&apos;re replacing. Please select a different one or click &apos;Cancel&apos;.</source>
         <translation>Sie haben die gleichen Medien ausgewählt, die Sie ersetzen möchten. Bitte wählen Sie andere Medien oder klicken Sie auf &apos;Abbrechen&apos;.</translation>
     </message>
     <message>
-<<<<<<< HEAD
-        <location filename="../dialogs/replaceclipmediadialog.cpp" line="94"/>
-=======
         <location filename="../dialogs/replaceclipmediadialog.cpp" line="93"/>
->>>>>>> 70be7fa0
         <source>Folder selected</source>
         <translation>Ordner ausgewählt</translation>
     </message>
     <message>
-<<<<<<< HEAD
-        <location filename="../dialogs/replaceclipmediadialog.cpp" line="95"/>
-=======
         <location filename="../dialogs/replaceclipmediadialog.cpp" line="94"/>
->>>>>>> 70be7fa0
         <source>You cannot replace footage with a folder.</source>
         <translation>Sie können Footage nicht mit einem Ordner austauschen.</translation>
     </message>
     <message>
-<<<<<<< HEAD
-        <location filename="../dialogs/replaceclipmediadialog.cpp" line="102"/>
-=======
         <location filename="../dialogs/replaceclipmediadialog.cpp" line="101"/>
->>>>>>> 70be7fa0
         <source>Active sequence selected</source>
         <translation>Aktive Sequenz ausgewählt</translation>
     </message>
     <message>
-<<<<<<< HEAD
-        <location filename="../dialogs/replaceclipmediadialog.cpp" line="103"/>
-=======
         <location filename="../dialogs/replaceclipmediadialog.cpp" line="102"/>
->>>>>>> 70be7fa0
         <source>You cannot insert a sequence into itself.</source>
         <translation>Sie können keine Sequenz in die selbe einsetzen.</translation>
     </message>
@@ -3837,11 +2572,7 @@
 <context>
     <name>Sequence</name>
     <message>
-<<<<<<< HEAD
-        <location filename="../project/sequence.cpp" line="48"/>
-=======
         <location filename="../project/sequence.cpp" line="39"/>
->>>>>>> 70be7fa0
         <source>%1 (copy)</source>
         <translation>%1 (kopieren)</translation>
     </message>
@@ -3994,97 +2725,57 @@
         <translation>Proxy wird generiert: %1% fertig</translation>
     </message>
     <message>
-<<<<<<< HEAD
-        <location filename="../project/sourcescommon.cpp" line="190"/>
-=======
         <location filename="../project/sourcescommon.cpp" line="193"/>
->>>>>>> 70be7fa0
         <source>Create/Modify Proxy</source>
         <translation>Erstelle/Modifiziere Proxy</translation>
     </message>
     <message>
-<<<<<<< HEAD
-        <location filename="../project/sourcescommon.cpp" line="193"/>
-=======
         <location filename="../project/sourcescommon.cpp" line="196"/>
->>>>>>> 70be7fa0
         <source>Create Proxy</source>
         <translation>Proxy erstellen</translation>
     </message>
     <message>
-<<<<<<< HEAD
-        <location filename="../project/sourcescommon.cpp" line="204"/>
-=======
         <location filename="../project/sourcescommon.cpp" line="207"/>
->>>>>>> 70be7fa0
         <source>Modify Proxy</source>
         <translation>Proxy modifizieren</translation>
     </message>
     <message>
-<<<<<<< HEAD
-        <location filename="../project/sourcescommon.cpp" line="207"/>
-=======
         <location filename="../project/sourcescommon.cpp" line="210"/>
->>>>>>> 70be7fa0
         <source>Restore Original</source>
         <translation>Original wiederherstellen</translation>
     </message>
     <message>
-<<<<<<< HEAD
-        <location filename="../project/sourcescommon.cpp" line="213"/>
-=======
         <location filename="../project/sourcescommon.cpp" line="216"/>
->>>>>>> 70be7fa0
         <source>Delete</source>
         <translation>Löschen</translation>
     </message>
     <message>
-<<<<<<< HEAD
-        <location filename="../project/sourcescommon.cpp" line="217"/>
-=======
         <location filename="../project/sourcescommon.cpp" line="223"/>
         <source>Preview in Media Viewer</source>
         <translation type="unfinished"></translation>
     </message>
     <message>
         <location filename="../project/sourcescommon.cpp" line="229"/>
->>>>>>> 70be7fa0
         <source>Properties...</source>
         <translation>Eigenschaften...</translation>
     </message>
     <message>
-<<<<<<< HEAD
-        <location filename="../project/sourcescommon.cpp" line="275"/>
-=======
         <location filename="../project/sourcescommon.cpp" line="283"/>
->>>>>>> 70be7fa0
         <source>Replace Media</source>
         <translation>Medien ersetzen</translation>
     </message>
     <message>
-<<<<<<< HEAD
-        <location filename="../project/sourcescommon.cpp" line="276"/>
-=======
         <location filename="../project/sourcescommon.cpp" line="284"/>
->>>>>>> 70be7fa0
         <source>You dropped a file onto &apos;%1&apos;. Would you like to replace it with the dropped file?</source>
         <translation>Sie haben eine Datei auf &apos;%1&apos; gezogen. Möchten Sie diese ersetzen?</translation>
     </message>
     <message>
-<<<<<<< HEAD
-        <location filename="../project/sourcescommon.cpp" line="393"/>
-=======
         <location filename="../project/sourcescommon.cpp" line="413"/>
->>>>>>> 70be7fa0
         <source>Delete proxy</source>
         <translation>Proxy löschen</translation>
     </message>
     <message>
-<<<<<<< HEAD
-        <location filename="../project/sourcescommon.cpp" line="394"/>
-=======
         <location filename="../project/sourcescommon.cpp" line="414"/>
->>>>>>> 70be7fa0
         <source>Would you like to delete the proxy file &quot;%1&quot; as well?</source>
         <translation>Möchten Sie die Proxy-Datei &quot;%1&quot; ebenfalls löschen?</translation>
     </message>
@@ -4226,50 +2917,31 @@
     </message>
     <message>
         <location filename="../effects/internal/texteffect.cpp" line="85"/>
-<<<<<<< HEAD
-=======
         <source>Shadow Angle</source>
         <translation type="unfinished"></translation>
     </message>
     <message>
         <location filename="../effects/internal/texteffect.cpp" line="86"/>
->>>>>>> 70be7fa0
         <source>Shadow Distance</source>
         <translation>Schattenentfernung</translation>
     </message>
     <message>
-<<<<<<< HEAD
-        <location filename="../effects/internal/texteffect.cpp" line="87"/>
-=======
         <location filename="../effects/internal/texteffect.cpp" line="88"/>
->>>>>>> 70be7fa0
         <source>Shadow Softness</source>
         <translation>Schattensoftness</translation>
     </message>
     <message>
-<<<<<<< HEAD
-        <location filename="../effects/internal/texteffect.cpp" line="89"/>
-=======
         <location filename="../effects/internal/texteffect.cpp" line="90"/>
->>>>>>> 70be7fa0
         <source>Shadow Opacity</source>
         <translation>Schattendeckkraft</translation>
     </message>
     <message>
-<<<<<<< HEAD
-        <location filename="../effects/internal/texteffect.cpp" line="94"/>
-=======
         <location filename="../effects/internal/texteffect.cpp" line="95"/>
->>>>>>> 70be7fa0
         <source>Sample Text</source>
         <translation>Beispieltext</translation>
     </message>
     <message>
-<<<<<<< HEAD
-        <location filename="../effects/internal/texteffect.cpp" line="327"/>
-=======
         <location filename="../effects/internal/texteffect.cpp" line="334"/>
->>>>>>> 70be7fa0
         <source>&amp;Edit Text</source>
         <translation>&amp;Text bearbeiten</translation>
     </message>
@@ -4277,83 +2949,47 @@
 <context>
     <name>TimecodeEffect</name>
     <message>
-<<<<<<< HEAD
-        <location filename="../effects/internal/timecodeeffect.cpp" line="53"/>
-=======
         <location filename="../effects/internal/timecodeeffect.cpp" line="52"/>
->>>>>>> 70be7fa0
         <source>Timecode</source>
         <translation>Zeitstempel</translation>
     </message>
     <message>
-<<<<<<< HEAD
-        <location filename="../effects/internal/timecodeeffect.cpp" line="55"/>
-=======
         <location filename="../effects/internal/timecodeeffect.cpp" line="54"/>
->>>>>>> 70be7fa0
         <source>Sequence</source>
         <translation>Sequenz</translation>
     </message>
     <message>
-<<<<<<< HEAD
-        <location filename="../effects/internal/timecodeeffect.cpp" line="56"/>
-=======
         <location filename="../effects/internal/timecodeeffect.cpp" line="55"/>
->>>>>>> 70be7fa0
         <source>Media</source>
         <translation>Medien</translation>
     </message>
     <message>
-<<<<<<< HEAD
-        <location filename="../effects/internal/timecodeeffect.cpp" line="59"/>
-=======
         <location filename="../effects/internal/timecodeeffect.cpp" line="58"/>
->>>>>>> 70be7fa0
         <source>Scale</source>
         <translation>Skalierung</translation>
     </message>
     <message>
-<<<<<<< HEAD
-        <location filename="../effects/internal/timecodeeffect.cpp" line="64"/>
-=======
         <location filename="../effects/internal/timecodeeffect.cpp" line="63"/>
->>>>>>> 70be7fa0
         <source>Color</source>
         <translation>Farbe</translation>
     </message>
     <message>
-<<<<<<< HEAD
-        <location filename="../effects/internal/timecodeeffect.cpp" line="67"/>
-=======
         <location filename="../effects/internal/timecodeeffect.cpp" line="66"/>
->>>>>>> 70be7fa0
         <source>Background Color</source>
         <translation>Hintergrundfarbe</translation>
     </message>
     <message>
-<<<<<<< HEAD
-        <location filename="../effects/internal/timecodeeffect.cpp" line="70"/>
-=======
         <location filename="../effects/internal/timecodeeffect.cpp" line="69"/>
->>>>>>> 70be7fa0
         <source>Background Opacity</source>
         <translation>Hintergrunddeckkraft</translation>
     </message>
     <message>
-<<<<<<< HEAD
-        <location filename="../effects/internal/timecodeeffect.cpp" line="75"/>
-=======
         <location filename="../effects/internal/timecodeeffect.cpp" line="74"/>
->>>>>>> 70be7fa0
         <source>Offset</source>
         <translation>Versatz</translation>
     </message>
     <message>
-<<<<<<< HEAD
-        <location filename="../effects/internal/timecodeeffect.cpp" line="79"/>
-=======
         <location filename="../effects/internal/timecodeeffect.cpp" line="78"/>
->>>>>>> 70be7fa0
         <source>Prepend</source>
         <translation>Voreinstellung</translation>
     </message>
@@ -4361,74 +2997,42 @@
 <context>
     <name>Timeline</name>
     <message>
-<<<<<<< HEAD
-        <location filename="../panels/timeline.cpp" line="480"/>
-=======
         <location filename="../panels/timeline.cpp" line="1847"/>
->>>>>>> 70be7fa0
         <source>Timeline: </source>
         <translatorcomment>Makes no sense to translate</translatorcomment>
         <translation>Timeline: </translation>
     </message>
     <message>
-<<<<<<< HEAD
-        <location filename="../panels/timeline.cpp" line="482"/>
-=======
->>>>>>> 70be7fa0
         <source>&lt;none&gt;</source>
         <translation type="vanished">&lt;keine&gt;</translation>
     </message>
     <message>
-<<<<<<< HEAD
-        <location filename="../panels/timeline.cpp" line="1221"/>
-=======
         <location filename="../panels/timeline.cpp" line="1257"/>
->>>>>>> 70be7fa0
         <source>Effect already exists</source>
         <translation>Effekt existiert bereits</translation>
     </message>
     <message>
-<<<<<<< HEAD
-        <location filename="../panels/timeline.cpp" line="1222"/>
-=======
         <location filename="../panels/timeline.cpp" line="1258"/>
->>>>>>> 70be7fa0
         <source>Clip &apos;%1&apos; already contains a &apos;%2&apos; effect. Would you like to replace it with the pasted one or add it as a separate effect?</source>
         <translation>Der Clip &apos;%1&apos; enthält bereits den Effekt &apos;%2&apos;. Möchten Sie diesen ersetzen oder ihn als separaten Effekt hinzufügen?</translation>
     </message>
     <message>
-<<<<<<< HEAD
-        <location filename="../panels/timeline.cpp" line="1225"/>
-=======
         <location filename="../panels/timeline.cpp" line="1263"/>
->>>>>>> 70be7fa0
         <source>Add</source>
         <translation>Hinzufügen</translation>
     </message>
     <message>
-<<<<<<< HEAD
-        <location filename="../panels/timeline.cpp" line="1226"/>
-=======
         <location filename="../panels/timeline.cpp" line="1264"/>
->>>>>>> 70be7fa0
         <source>Replace</source>
         <translation>Ersetzen</translation>
     </message>
     <message>
-<<<<<<< HEAD
-        <location filename="../panels/timeline.cpp" line="1227"/>
-=======
         <location filename="../panels/timeline.cpp" line="1265"/>
->>>>>>> 70be7fa0
         <source>Skip</source>
         <translation>Überspringen</translation>
     </message>
     <message>
-<<<<<<< HEAD
-        <location filename="../panels/timeline.cpp" line="1229"/>
-=======
         <location filename="../panels/timeline.cpp" line="1267"/>
->>>>>>> 70be7fa0
         <source>Do this for all conflicts found</source>
         <translation>Auf alle gefundenen Konflikte anwenden</translation>
     </message>
@@ -4441,197 +3045,108 @@
         <translation type="vanished">Marker-Name setzen:</translation>
     </message>
     <message>
-<<<<<<< HEAD
-        <location filename="../panels/timeline.cpp" line="414"/>
-        <source>Nested Sequence</source>
-        <translation type="unfinished">Geschachtelte Sequenz</translation>
-    </message>
-    <message>
-        <location filename="../panels/timeline.cpp" line="1717"/>
-=======
         <location filename="../panels/timeline.cpp" line="1734"/>
->>>>>>> 70be7fa0
         <source>Title...</source>
         <translation>Titel...</translation>
     </message>
     <message>
-<<<<<<< HEAD
-        <location filename="../panels/timeline.cpp" line="1722"/>
-=======
         <location filename="../panels/timeline.cpp" line="1739"/>
->>>>>>> 70be7fa0
         <source>Solid Color...</source>
         <translation>Solid...</translation>
     </message>
     <message>
-<<<<<<< HEAD
-        <location filename="../panels/timeline.cpp" line="1727"/>
-=======
         <location filename="../panels/timeline.cpp" line="1744"/>
->>>>>>> 70be7fa0
         <source>Bars...</source>
         <translation>Balken...</translation>
     </message>
     <message>
-<<<<<<< HEAD
-        <location filename="../panels/timeline.cpp" line="1734"/>
-=======
         <location filename="../panels/timeline.cpp" line="1751"/>
->>>>>>> 70be7fa0
         <source>Tone...</source>
         <translation>Ton...</translation>
     </message>
     <message>
-<<<<<<< HEAD
-        <location filename="../panels/timeline.cpp" line="1739"/>
-=======
         <location filename="../panels/timeline.cpp" line="1756"/>
->>>>>>> 70be7fa0
         <source>Noise...</source>
         <translation>Rauschen...</translation>
     </message>
     <message>
-<<<<<<< HEAD
-        <location filename="../panels/timeline.cpp" line="1762"/>
-=======
         <location filename="../panels/timeline.cpp" line="1779"/>
->>>>>>> 70be7fa0
         <source>Unsaved Project</source>
         <translation>Ungespeichertes Projekt</translation>
     </message>
     <message>
-<<<<<<< HEAD
-        <location filename="../panels/timeline.cpp" line="1763"/>
-=======
         <location filename="../panels/timeline.cpp" line="1780"/>
->>>>>>> 70be7fa0
         <source>You must save this project before you can record audio in it.</source>
         <translation>Sie müssen das Projekt speichern, bevor Sie Audio aufnehmen können.</translation>
     </message>
     <message>
-<<<<<<< HEAD
-        <location filename="../panels/timeline.cpp" line="1769"/>
-=======
         <location filename="../panels/timeline.cpp" line="1786"/>
->>>>>>> 70be7fa0
         <source>Click on the timeline where you want to start recording (drag to limit the recording to a certain timeframe)</source>
         <translation>Klicken Sie auf die Timeline, an welcher Stelle Sie mit der Aufnahme beginnen möchten (Ziehen, um das Limit der Aufnahme auf einen bestimmten Timeframe zu setzen)</translation>
     </message>
     <message>
-<<<<<<< HEAD
-        <location filename="../panels/timeline.cpp" line="1852"/>
-=======
         <location filename="../panels/timeline.cpp" line="119"/>
->>>>>>> 70be7fa0
         <source>Pointer Tool</source>
         <translation>Pointer-Werkzeug</translation>
     </message>
     <message>
-<<<<<<< HEAD
-        <location filename="../panels/timeline.cpp" line="1863"/>
-=======
         <location filename="../panels/timeline.cpp" line="120"/>
->>>>>>> 70be7fa0
         <source>Edit Tool</source>
         <translation>Bearbeitungs-Werkzeug</translation>
     </message>
     <message>
-<<<<<<< HEAD
-        <location filename="../panels/timeline.cpp" line="1874"/>
-=======
         <location filename="../panels/timeline.cpp" line="121"/>
->>>>>>> 70be7fa0
         <source>Ripple Tool</source>
         <translation>Ripple-Werkzeug</translation>
     </message>
     <message>
-<<<<<<< HEAD
-        <location filename="../panels/timeline.cpp" line="1885"/>
-=======
         <location filename="../panels/timeline.cpp" line="122"/>
->>>>>>> 70be7fa0
         <source>Razor Tool</source>
         <translation>Schneide-Werkzeug</translation>
     </message>
     <message>
-<<<<<<< HEAD
-        <location filename="../panels/timeline.cpp" line="1896"/>
-=======
         <location filename="../panels/timeline.cpp" line="123"/>
->>>>>>> 70be7fa0
         <source>Slip Tool</source>
         <translation type="unfinished"></translation>
     </message>
     <message>
-<<<<<<< HEAD
-        <location filename="../panels/timeline.cpp" line="1907"/>
-=======
         <location filename="../panels/timeline.cpp" line="124"/>
->>>>>>> 70be7fa0
         <source>Slide Tool</source>
         <translation type="unfinished"></translation>
     </message>
     <message>
-<<<<<<< HEAD
-        <location filename="../panels/timeline.cpp" line="1918"/>
-=======
         <location filename="../panels/timeline.cpp" line="125"/>
->>>>>>> 70be7fa0
         <source>Hand Tool</source>
         <translation>Hand-Werkzeug</translation>
     </message>
     <message>
-<<<<<<< HEAD
-        <location filename="../panels/timeline.cpp" line="1929"/>
-=======
         <location filename="../panels/timeline.cpp" line="126"/>
->>>>>>> 70be7fa0
         <source>Transition Tool</source>
         <translation>Übergangs-Werkzeug</translation>
     </message>
     <message>
-<<<<<<< HEAD
-        <location filename="../panels/timeline.cpp" line="1940"/>
-=======
         <location filename="../panels/timeline.cpp" line="127"/>
->>>>>>> 70be7fa0
         <source>Snapping</source>
         <translatorcomment>Same as in english</translatorcomment>
         <translation>Snapping</translation>
     </message>
     <message>
-<<<<<<< HEAD
-        <location filename="../panels/timeline.cpp" line="1949"/>
-=======
         <location filename="../panels/timeline.cpp" line="128"/>
->>>>>>> 70be7fa0
         <source>Zoom In</source>
         <translation>Hereinzommen</translation>
     </message>
     <message>
-<<<<<<< HEAD
-        <location filename="../panels/timeline.cpp" line="1958"/>
-=======
         <location filename="../panels/timeline.cpp" line="129"/>
->>>>>>> 70be7fa0
         <source>Zoom Out</source>
         <translation>Herauszoomen</translation>
     </message>
     <message>
-<<<<<<< HEAD
-        <location filename="../panels/timeline.cpp" line="1967"/>
-=======
         <location filename="../panels/timeline.cpp" line="130"/>
->>>>>>> 70be7fa0
         <source>Record audio</source>
         <translation>Audio aufnehmen</translation>
     </message>
     <message>
-<<<<<<< HEAD
-        <location filename="../panels/timeline.cpp" line="1976"/>
-=======
         <location filename="../panels/timeline.cpp" line="131"/>
->>>>>>> 70be7fa0
         <source>Add title, solid, bars, etc.</source>
         <translation>Titel, Solid, Balken, etc. Hinzufügen</translation>
     </message>
@@ -4721,11 +3236,7 @@
         <translation>U&amp;mbenennen</translation>
     </message>
     <message>
-<<<<<<< HEAD
-        <location filename="../ui/timelinewidget.cpp" line="207"/>
-=======
         <location filename="../ui/timelinewidget.cpp" line="210"/>
->>>>>>> 70be7fa0
         <source>%1
 Start: %2
 End: %3
@@ -4736,101 +3247,57 @@
 Dauer: %4</translation>
     </message>
     <message>
-<<<<<<< HEAD
-        <location filename="../ui/timelinewidget.cpp" line="229"/>
-=======
         <location filename="../ui/timelinewidget.cpp" line="232"/>
->>>>>>> 70be7fa0
         <source>Rename &apos;%1&apos;</source>
         <translation>&apos;%1&apos; umbenennen</translation>
     </message>
     <message>
-<<<<<<< HEAD
-        <location filename="../ui/timelinewidget.cpp" line="229"/>
-=======
         <location filename="../ui/timelinewidget.cpp" line="233"/>
->>>>>>> 70be7fa0
         <source>Rename multiple clips</source>
         <translation>Mehrere Clips umbenennen</translation>
     </message>
     <message>
-<<<<<<< HEAD
-        <location filename="../ui/timelinewidget.cpp" line="230"/>
-=======
         <location filename="../ui/timelinewidget.cpp" line="234"/>
->>>>>>> 70be7fa0
         <source>Enter a new name for this clip:</source>
         <translation>Geben Sie einen neuen Namen für den Clip ein:</translation>
     </message>
     <message>
-<<<<<<< HEAD
-        <location filename="../ui/timelinewidget.cpp" line="258"/>
-=======
         <location filename="../ui/timelinewidget.cpp" line="262"/>
->>>>>>> 70be7fa0
         <source>Error</source>
         <translation>Fehler</translation>
     </message>
     <message>
-<<<<<<< HEAD
-        <location filename="../ui/timelinewidget.cpp" line="258"/>
-=======
         <location filename="../ui/timelinewidget.cpp" line="262"/>
->>>>>>> 70be7fa0
         <source>Couldn&apos;t locate media wrapper for sequence.</source>
         <translation>Konnte den Medienwrapper für diese Sequenz nicht finden.</translation>
     </message>
     <message>
-<<<<<<< HEAD
-        <location filename="../ui/timelinewidget.cpp" line="848"/>
-=======
         <location filename="../ui/timelinewidget.cpp" line="1040"/>
->>>>>>> 70be7fa0
         <source>Title</source>
         <translation>Titel</translation>
     </message>
     <message>
-<<<<<<< HEAD
-        <location filename="../ui/timelinewidget.cpp" line="852"/>
-=======
         <location filename="../ui/timelinewidget.cpp" line="1044"/>
->>>>>>> 70be7fa0
         <source>Solid Color</source>
         <translation>Solid</translation>
     </message>
     <message>
-<<<<<<< HEAD
-        <location filename="../ui/timelinewidget.cpp" line="857"/>
-=======
         <location filename="../ui/timelinewidget.cpp" line="1049"/>
->>>>>>> 70be7fa0
         <source>Bars</source>
         <translation>Balken</translation>
     </message>
     <message>
-<<<<<<< HEAD
-        <location filename="../ui/timelinewidget.cpp" line="864"/>
-=======
         <location filename="../ui/timelinewidget.cpp" line="1056"/>
->>>>>>> 70be7fa0
         <source>Tone</source>
         <translation>Ton</translation>
     </message>
     <message>
-<<<<<<< HEAD
-        <location filename="../ui/timelinewidget.cpp" line="868"/>
-=======
         <location filename="../ui/timelinewidget.cpp" line="1060"/>
->>>>>>> 70be7fa0
         <source>Noise</source>
         <translation>Rauschen</translation>
     </message>
     <message>
-<<<<<<< HEAD
-        <location filename="../ui/timelinewidget.cpp" line="1626"/>
-=======
         <location filename="../ui/timelinewidget.cpp" line="1980"/>
->>>>>>> 70be7fa0
         <source>Duration:</source>
         <translation>Dauer:</translation>
     </message>
@@ -5039,115 +3506,65 @@
 <context>
     <name>VSTHost</name>
     <message>
-<<<<<<< HEAD
-        <location filename="../effects/internal/vsthost.cpp" line="115"/>
-        <location filename="../effects/internal/vsthost.cpp" line="162"/>
-        <location filename="../effects/internal/vsthost.cpp" line="175"/>
-=======
         <location filename="../effects/internal/vsthost.cpp" line="119"/>
         <location filename="../effects/internal/vsthost.cpp" line="166"/>
         <location filename="../effects/internal/vsthost.cpp" line="179"/>
->>>>>>> 70be7fa0
         <source>Error loading VST plugin</source>
         <translation>Fehler beim Laden des VST Plugins</translation>
     </message>
     <message>
-<<<<<<< HEAD
-        <location filename="../effects/internal/vsthost.cpp" line="115"/>
-=======
         <location filename="../effects/internal/vsthost.cpp" line="119"/>
->>>>>>> 70be7fa0
         <source>Failed to create VST reference</source>
         <translation>Fehler beim Herstellen einer VST Referenz</translation>
     </message>
     <message>
-<<<<<<< HEAD
-        <location filename="../effects/internal/vsthost.cpp" line="150"/>
-=======
         <location filename="../effects/internal/vsthost.cpp" line="154"/>
->>>>>>> 70be7fa0
         <source>Failed to load VST plugin &quot;%1&quot;: %2</source>
         <translation>Fehler beim Laden des VST Plugins &quot;%1&quot;:%2</translation>
     </message>
     <message>
-<<<<<<< HEAD
-        <location filename="../effects/internal/vsthost.cpp" line="155"/>
-=======
         <location filename="../effects/internal/vsthost.cpp" line="159"/>
->>>>>>> 70be7fa0
         <source>NOTE: You can&apos;t load 32-bit VST plugins into a 64-bit build of Olive. Please find a 64-bit version of this plugin or switch to a 32-bit build of Olive.</source>
         <translation>HINWEIS: Sie können keine 32-bit VST Plugins in einer 64-bit Version von Olive laden. Sie benötigen entweder eine 64-bit Version des Plugins oder eine 32-bit Version von Olive.</translation>
     </message>
     <message>
-<<<<<<< HEAD
-        <location filename="../effects/internal/vsthost.cpp" line="157"/>
-=======
         <location filename="../effects/internal/vsthost.cpp" line="161"/>
->>>>>>> 70be7fa0
         <source>NOTE: You can&apos;t load 64-bit VST plugins into a 32-bit build of Olive. Please find a 32-bit version of this plugin or switch to a 64-bit build of Olive.</source>
         <translation>HINWEIS: Sie können keine 64-bit VST Plugins in einer 32-bit Version von Olive laden. Sie benötigen entweder eine 32-bit Version des Plugins oder eine 64-bit Version von Olive.</translation>
     </message>
     <message>
-<<<<<<< HEAD
-        <location filename="../effects/internal/vsthost.cpp" line="175"/>
-=======
         <location filename="../effects/internal/vsthost.cpp" line="179"/>
->>>>>>> 70be7fa0
         <source>Failed to locate entry point for dynamic library.</source>
         <translation type="unfinished"></translation>
     </message>
     <message>
-<<<<<<< HEAD
-        <location filename="../effects/internal/vsthost.cpp" line="203"/>
-=======
         <location filename="../effects/internal/vsthost.cpp" line="207"/>
->>>>>>> 70be7fa0
         <source>VST Error</source>
         <translation>VST Fehler</translation>
     </message>
     <message>
-<<<<<<< HEAD
-        <location filename="../effects/internal/vsthost.cpp" line="203"/>
-=======
         <location filename="../effects/internal/vsthost.cpp" line="207"/>
->>>>>>> 70be7fa0
         <source>Plugin&apos;s magic number is invalid</source>
         <translation>Die Magic Number des Plugins ist ungültig</translation>
     </message>
     <message>
-<<<<<<< HEAD
-        <location filename="../effects/internal/vsthost.cpp" line="265"/>
-=======
         <location filename="../effects/internal/vsthost.cpp" line="269"/>
->>>>>>> 70be7fa0
         <source>Plugin</source>
         <translatorcomment>Same as in english</translatorcomment>
         <translation>Plugin</translation>
     </message>
     <message>
-<<<<<<< HEAD
-        <location filename="../effects/internal/vsthost.cpp" line="268"/>
-=======
         <location filename="../effects/internal/vsthost.cpp" line="272"/>
->>>>>>> 70be7fa0
         <source>Interface</source>
         <translation>Benutzeroberfläche</translation>
     </message>
     <message>
-<<<<<<< HEAD
-        <location filename="../effects/internal/vsthost.cpp" line="269"/>
-=======
         <location filename="../effects/internal/vsthost.cpp" line="273"/>
->>>>>>> 70be7fa0
         <source>Show</source>
         <translation>Anzeigen</translation>
     </message>
     <message>
-<<<<<<< HEAD
-        <location filename="../effects/internal/vsthost.cpp" line="276"/>
-=======
         <location filename="../effects/internal/vsthost.cpp" line="280"/>
->>>>>>> 70be7fa0
         <source>VST Plugin</source>
         <translatorcomment>Same as in english</translatorcomment>
         <translation>VST Plugin</translation>
@@ -5156,29 +3573,17 @@
 <context>
     <name>Viewer</name>
     <message>
-<<<<<<< HEAD
-        <location filename="../panels/panels.cpp" line="176"/>
-=======
         <location filename="../mainwindow.cpp" line="813"/>
->>>>>>> 70be7fa0
         <source>Sequence Viewer</source>
         <translation>Sequenz-Viewer</translation>
     </message>
     <message>
-<<<<<<< HEAD
-        <location filename="../panels/panels.cpp" line="179"/>
-=======
         <location filename="../mainwindow.cpp" line="814"/>
->>>>>>> 70be7fa0
         <source>Media Viewer</source>
         <translation>Medien-Viewer</translation>
     </message>
     <message>
-<<<<<<< HEAD
-        <location filename="../panels/viewer.cpp" line="573"/>
-=======
         <location filename="../panels/viewer.cpp" line="584"/>
->>>>>>> 70be7fa0
         <source>(none)</source>
         <translation>(keine)</translation>
     </message>
@@ -5186,103 +3591,59 @@
 <context>
     <name>ViewerWidget</name>
     <message>
-<<<<<<< HEAD
-        <location filename="../ui/viewerwidget.cpp" line="128"/>
-=======
         <location filename="../ui/viewerwidget.cpp" line="121"/>
->>>>>>> 70be7fa0
         <source>Save Frame as Image...</source>
         <translation>Frame als Bild speichern...</translation>
     </message>
     <message>
-<<<<<<< HEAD
-        <location filename="../ui/viewerwidget.cpp" line="133"/>
-=======
         <location filename="../ui/viewerwidget.cpp" line="124"/>
->>>>>>> 70be7fa0
         <source>Show Fullscreen</source>
         <translation>Vollbildschirm</translation>
     </message>
     <message>
-<<<<<<< HEAD
-        <location filename="../ui/viewerwidget.cpp" line="136"/>
-=======
         <location filename="../ui/viewerwidget.cpp" line="127"/>
->>>>>>> 70be7fa0
         <source>Disable</source>
         <translation>Ausblenden</translation>
     </message>
     <message>
-<<<<<<< HEAD
-        <location filename="../ui/viewerwidget.cpp" line="139"/>
-=======
         <location filename="../ui/viewerwidget.cpp" line="130"/>
->>>>>>> 70be7fa0
         <source>Screen %1: %2x%3</source>
         <translation>Screen %1:%2x%3</translation>
     </message>
     <message>
-<<<<<<< HEAD
-        <location filename="../ui/viewerwidget.cpp" line="147"/>
-=======
         <location filename="../ui/viewerwidget.cpp" line="138"/>
->>>>>>> 70be7fa0
         <source>Zoom</source>
         <translatorcomment>Same as in english</translatorcomment>
         <translation>Zoom</translation>
     </message>
     <message>
-<<<<<<< HEAD
-        <location filename="../ui/viewerwidget.cpp" line="148"/>
-=======
         <location filename="../ui/viewerwidget.cpp" line="139"/>
->>>>>>> 70be7fa0
         <source>Fit</source>
         <translation>Einpassen</translation>
     </message>
     <message>
-<<<<<<< HEAD
-        <location filename="../ui/viewerwidget.cpp" line="158"/>
-=======
         <location filename="../ui/viewerwidget.cpp" line="149"/>
->>>>>>> 70be7fa0
         <source>Custom</source>
         <translation>Benutzerdefiniert</translation>
     </message>
     <message>
-<<<<<<< HEAD
-        <location filename="../ui/viewerwidget.cpp" line="164"/>
-=======
         <location filename="../ui/viewerwidget.cpp" line="155"/>
->>>>>>> 70be7fa0
         <source>Close Media</source>
         <translation>Medien schließen</translation>
     </message>
     <message>
-<<<<<<< HEAD
-        <location filename="../ui/viewerwidget.cpp" line="174"/>
-=======
         <location filename="../ui/viewerwidget.cpp" line="165"/>
->>>>>>> 70be7fa0
         <source>Save Frame</source>
         <translation>Frame speichern</translation>
     </message>
     <message>
-<<<<<<< HEAD
-        <location filename="../ui/viewerwidget.cpp" line="208"/>
-=======
         <location filename="../ui/viewerwidget.cpp" line="199"/>
->>>>>>> 70be7fa0
         <source>Viewer Zoom</source>
         <translatorcomment>Makes no sense to translate</translatorcomment>
         <translation>Viewer Zoom</translation>
     </message>
     <message>
-<<<<<<< HEAD
-        <location filename="../ui/viewerwidget.cpp" line="209"/>
-=======
         <location filename="../ui/viewerwidget.cpp" line="200"/>
->>>>>>> 70be7fa0
         <source>Set Custom Zoom Value:</source>
         <translation>Benutzerdefinierten Zoomwert angeben</translation>
     </message>
@@ -5319,20 +3680,12 @@
 <context>
     <name>transition</name>
     <message>
-<<<<<<< HEAD
-        <location filename="../project/transition.cpp" line="99"/>
-=======
         <location filename="../project/transition.cpp" line="122"/>
->>>>>>> 70be7fa0
         <source>Invalid transition</source>
         <translation>Ungültiger Übergang</translation>
     </message>
     <message>
-<<<<<<< HEAD
-        <location filename="../project/transition.cpp" line="100"/>
-=======
         <location filename="../project/transition.cpp" line="123"/>
->>>>>>> 70be7fa0
         <source>No candidate for transition &apos;%1&apos;. This transition may be corrupt. Try reinstalling it or Olive.</source>
         <translation>Kein Kandidat für den Übergang &apos;%1&apos;. Der Übergang ist möglicherweise beschädigt. Eine Neuinstallation wird empfohlen.</translation>
     </message>
