﻿/***

  Olive - Non-Linear Video Editor
  Copyright (C) 2019  Olive Team

  This program is free software: you can redistribute it and/or modify
  it under the terms of the GNU General Public License as published by
  the Free Software Foundation, either version 3 of the License, or
  (at your option) any later version.

  This program is distributed in the hope that it will be useful,
  but WITHOUT ANY WARRANTY; without even the implied warranty of
  MERCHANTABILITY or FITNESS FOR A PARTICULAR PURPOSE.  See the
  GNU General Public License for more details.

  You should have received a copy of the GNU General Public License
  along with this program.  If not, see <http://www.gnu.org/licenses/>.

***/

#include "viewerwidget.h"

extern "C" {
#include <libavformat/avformat.h>
}

#include <QPainter>
#include <QAudioOutput>
#include <QOpenGLShaderProgram>
#include <QOpenGLExtraFunctions>
#include <QtMath>
#include <QMouseEvent>
#include <QMimeData>
#include <QDrag>
#include <QOffscreenSurface>
#include <QFileDialog>
#include <QPolygon>
#include <QDesktopWidget>
#include <QInputDialog>
#include <QApplication>
#include <QScreen>
#include <QMessageBox>
#include <QOpenGLBuffer>

#include "panels/panels.h"
#include "project/projectelements.h"
#include "rendering/renderfunctions.h"
#include "rendering/audio.h"
#include "global/config.h"
#include "global/debug.h"
#include "global/math.h"
#include "global/timing.h"
#include "ui/collapsiblewidget.h"
#include "undo/undo.h"
#include "project/media.h"
#include "ui/viewercontainer.h"
#include "rendering/cacher.h"
#include "ui/timelineview.h"
#include "rendering/renderfunctions.h"
#include "rendering/renderthread.h"
#include "rendering/shadergenerators.h"
#include "ui/viewerwindow.h"
#include "ui/menu.h"
#include "ui/waveform.h"
#include "mainwindow.h"
#include "effects/effectgizmo.h"

const int kTitleActionSafeVertexSize = 84;

ViewerWidget::ViewerWidget(QWidget *parent) :
  QOpenGLWidget(parent),
  waveform(false),
  waveform_zoom(1.0),
  waveform_scroll(0),
  dragging(false),
  gizmos(nullptr),
  selected_gizmo(nullptr),
  x_scroll(0),
  y_scroll(0)
{
  setMouseTracking(true);
  setFocusPolicy(Qt::ClickFocus);

  setContextMenuPolicy(Qt::CustomContextMenu);
  connect(this, SIGNAL(customContextMenuRequested(const QPoint&)), this, SLOT(show_context_menu()));

  renderer.start(QThread::HighestPriority);
  connect(&renderer, SIGNAL(ready()), this, SLOT(queue_repaint()));

  window = new ViewerWindow(this);
}

ViewerWidget::~ViewerWidget() {
  renderer.cancel();
}

void ViewerWidget::set_waveform_scroll(int s) {
  if (waveform) {
    waveform_scroll = s;
    update();
  }
}

void ViewerWidget::set_fullscreen(int screen) {
  if (screen >= 0 && screen < QGuiApplication::screens().size()) {
    QScreen* selected_screen = QGuiApplication::screens().at(screen);
    window->showFullScreen();
    window->setGeometry(selected_screen->geometry());
  } else {
    qCritical() << "Failed to find requested screen" << screen << "to set fullscreen to";
  }
}

void ViewerWidget::show_context_menu() {
  Menu menu(this);

  QAction* save_frame_as_image = menu.addAction(tr("Save Frame as Image..."));
  connect(save_frame_as_image, SIGNAL(triggered(bool)), this, SLOT(save_frame()));

  Menu* fullscreen_menu = new Menu(tr("Show Fullscreen"));
  menu.addMenu(fullscreen_menu);
  QList<QScreen*> screens = QGuiApplication::screens();
  if (window->isVisible()) {
    fullscreen_menu->addAction(tr("Disable"));
  }
  for (int i=0;i<screens.size();i++) {
    QAction* screen_action = fullscreen_menu->addAction(tr("Screen %1: %2x%3").arg(
                                                          QString::number(i),
                                                          QString::number(screens.at(i)->size().width()),
                                                          QString::number(screens.at(i)->size().height())));
    screen_action->setData(i);
  }
  connect(fullscreen_menu, SIGNAL(triggered(QAction*)), this, SLOT(fullscreen_menu_action(QAction*)));

  Menu zoom_menu(tr("Zoom"));
  QAction* fit_zoom = zoom_menu.addAction(tr("Fit"));
  connect(fit_zoom, SIGNAL(triggered(bool)), this, SLOT(set_fit_zoom()));
  zoom_menu.addAction("10%")->setData(0.1);
  zoom_menu.addAction("25%")->setData(0.25);
  zoom_menu.addAction("50%")->setData(0.5);
  zoom_menu.addAction("75%")->setData(0.75);
  zoom_menu.addAction("100%")->setData(1.0);
  zoom_menu.addAction("150%")->setData(1.5);
  zoom_menu.addAction("200%")->setData(2.0);
  zoom_menu.addAction("400%")->setData(4.0);
  QAction* custom_zoom = zoom_menu.addAction(tr("Custom"));
  connect(custom_zoom, SIGNAL(triggered(bool)), this, SLOT(set_custom_zoom()));
  connect(&zoom_menu, SIGNAL(triggered(QAction*)), this, SLOT(set_menu_zoom(QAction*)));
  menu.addMenu(&zoom_menu);

  if (viewer->mode() != Viewer::kTimelineMode) {
    menu.addAction(tr("Close Media"), viewer, SLOT(close_media()));
  }

  menu.exec(QCursor::pos());
}

void ViewerWidget::save_frame() {
  QFileDialog fd(this);
  fd.setAcceptMode(QFileDialog::AcceptSave);
  fd.setFileMode(QFileDialog::AnyFile);
  fd.setWindowTitle(tr("Save Frame"));
  fd.setNameFilter("Portable Network Graphic (*.png);;JPEG (*.jpg);;Windows Bitmap (*.bmp);;Portable Pixmap (*.ppm);;X11 Bitmap (*.xbm);;X11 Pixmap (*.xpm)");

  if (fd.exec()) {
    QString fn = fd.selectedFiles().at(0);
    QString selected_ext = fd.selectedNameFilter().mid(fd.selectedNameFilter().indexOf(QRegExp("\\*.[a-z][a-z][a-z]")) + 1, 4);
    if (!fn.endsWith(selected_ext,  Qt::CaseInsensitive)) {
      fn += selected_ext;
    }

    renderer.start_render(context(), viewer->seq.get(), 1, fn);
  }
}

void ViewerWidget::queue_repaint() {
  update();
}

void ViewerWidget::fullscreen_menu_action(QAction *action) {
  if (action->data().isNull()) {
    window->hide();
  } else {
    set_fullscreen(action->data().toInt());
  }
}

void ViewerWidget::set_fit_zoom() {
  container->fit = true;
  container->adjust();
}

void ViewerWidget::set_custom_zoom() {
  bool ok;
  double d = QInputDialog::getDouble(this,
                                     tr("Viewer Zoom"),
                                     tr("Set Custom Zoom Value:"),
                                     container->zoom*100, 0, 2147483647, 2, &ok);
  if (ok) {
    container->fit = false;
    container->zoom = d*0.01;
    container->adjust();
  }
}

void ViewerWidget::set_menu_zoom(QAction* action) {
  const QVariant& data = action->data();
  if (!data.isNull()) {
    container->fit = false;
    container->zoom = data.toDouble();
    container->adjust();
  }
}

void ViewerWidget::retry() {
  update();
}

void ViewerWidget::initializeGL() {
  context()->functions()->initializeOpenGLFunctions();

  connect(context(), SIGNAL(aboutToBeDestroyed()), this, SLOT(context_destroy()), Qt::DirectConnection);

  pipeline_ = olive::shader::GetPipeline();

  vao_.create();

  title_safe_area_buffer_.create();
  title_safe_area_buffer_.bind();
  title_safe_area_buffer_.allocate(nullptr, kTitleActionSafeVertexSize * sizeof(GLfloat));
  title_safe_area_buffer_.release();

  gizmo_buffer_.create();
}

void ViewerWidget::frame_update() {
  if (viewer->seq != nullptr) {
    // send context to other thread for drawing
    if (waveform) {
      update();
    } else {
      doneCurrent();
      renderer.start_render(context(), viewer->seq.get(), viewer->get_playback_speed());
    }

    // render the audio
    olive::rendering::compose_audio(viewer, viewer->seq.get(), viewer->get_playback_speed(), false);
  }
}

RenderThread *ViewerWidget::get_renderer() {
  return &renderer;
}

void ViewerWidget::set_scroll(double x, double y) {
  x_scroll = x;
  y_scroll = y;
  update();
}

void ViewerWidget::seek_from_click(int x) {
  viewer->seek(getFrameFromScreenPoint(waveform_zoom, x+waveform_scroll));
}

QMatrix4x4 ViewerWidget::get_matrix()
{
  QMatrix4x4 matrix;

  double zoom_factor = container->zoom/(double(width())/double(viewer->seq->width));

  if (zoom_factor > 1.0) {
    double zoom_size = (zoom_factor*2.0) - 2.0;

    matrix.translate((-(x_scroll-0.5))*zoom_size, (y_scroll-0.5)*zoom_size);
    matrix.scale(zoom_factor);
  }

  return matrix;
}

void ViewerWidget::context_destroy() {
  makeCurrent();

  renderer.delete_ctx();

  title_safe_area_buffer_.destroy();

  if (gizmo_buffer_.isCreated()) {
    gizmo_buffer_.destroy();
  }

  vao_.destroy();

  pipeline_ = nullptr;

  doneCurrent();
}

EffectGizmo* ViewerWidget::get_gizmo_from_mouse(int x, int y) {
  if (gizmos != nullptr) {
    double multiplier = double(viewer->seq->width) / double(width());
    QPoint mouse_pos(qRound(x*multiplier), qRound((height()-y)*multiplier));
    int dot_size = 2 * qRound(GIZMO_DOT_SIZE * multiplier);
    int target_size = 2 * qRound(GIZMO_TARGET_SIZE * multiplier);
    for (int i=0;i<gizmos->gizmo_count();i++) {
      EffectGizmo* g = gizmos->gizmo(i);

      switch (g->get_type()) {
      case GIZMO_TYPE_DOT:
        if (mouse_pos.x() > g->screen_pos[0].x() - dot_size
            && mouse_pos.y() > g->screen_pos[0].y() - dot_size
            && mouse_pos.x() < g->screen_pos[0].x() + dot_size
            && mouse_pos.y() < g->screen_pos[0].y() + dot_size) {
          return g;
        }
        break;
      case GIZMO_TYPE_POLY:
        if (QPolygon(g->screen_pos).containsPoint(mouse_pos, Qt::OddEvenFill)) {
          return g;
        }
        break;
      case GIZMO_TYPE_TARGET:
        if (mouse_pos.x() > g->screen_pos[0].x() - target_size
            && mouse_pos.y() > g->screen_pos[0].y() - target_size
            && mouse_pos.x() < g->screen_pos[0].x() + target_size
            && mouse_pos.y() < g->screen_pos[0].y() + target_size) {
          return g;
        }
        break;
      }
    }
  }
  return nullptr;
}

void ViewerWidget::move_gizmos(QMouseEvent *event, bool done) {
  if (selected_gizmo != nullptr) {
    double multiplier = double(viewer->seq->width) / double(width());

    int x_movement = qRound((event->pos().x() - drag_start_x)*multiplier);
    int y_movement = qRound((event->pos().y() - drag_start_y)*multiplier);

    gizmos->gizmo_move(selected_gizmo,
                       x_movement,
                       y_movement,
                       get_timecode(gizmos->parent_clip,
                                    gizmos->parent_clip->track()->sequence()->playhead),
                       done);

    gizmo_x_mvmt += x_movement;
    gizmo_y_mvmt += y_movement;

    drag_start_x = event->pos().x();
    drag_start_y = event->pos().y();
  }
}

void ViewerWidget::mousePressEvent(QMouseEvent* event) {
  if (waveform) {
    seek_from_click(event->x());
  } else if (event->buttons() & Qt::MiddleButton || olive::timeline::current_tool == olive::timeline::TIMELINE_TOOL_HAND) {
    container->dragScrollPress(event->pos()*container->zoom);
  } else if (event->buttons() & Qt::LeftButton) {
    drag_start_x = event->pos().x();
    drag_start_y = event->pos().y();

    gizmo_x_mvmt = 0;
    gizmo_y_mvmt = 0;

    selected_gizmo = get_gizmo_from_mouse(event->pos().x(), event->pos().y());
  }
  dragging = true;
}

void ViewerWidget::mouseMoveEvent(QMouseEvent* event) {
  unsetCursor();
  if (olive::timeline::current_tool == olive::timeline::TIMELINE_TOOL_HAND) {
    setCursor(Qt::OpenHandCursor);
  }
  if (dragging) {
    if (waveform) {
      seek_from_click(event->x());
    } else if (event->buttons() & Qt::MiddleButton || olive::timeline::current_tool == olive::timeline::TIMELINE_TOOL_HAND) {
      container->dragScrollMove(event->pos()*container->zoom);
    } else if (event->buttons() & Qt::LeftButton) {
      if (gizmos == nullptr) {
        viewer->initiate_drag(olive::timeline::kImportBoth);
        dragging = false;
      } else {
        move_gizmos(event, false);
      }
    }
  } else {
    EffectGizmo* g = get_gizmo_from_mouse(event->pos().x(), event->pos().y());
    if (g != nullptr) {
      if (g->get_cursor() > -1) {
        setCursor(static_cast<enum Qt::CursorShape>(g->get_cursor()));
      }
    }
  }
}

void ViewerWidget::mouseReleaseEvent(QMouseEvent *event) {
  if (dragging
      && gizmos != nullptr
      && event->button() == Qt::LeftButton
      && olive::timeline::current_tool != olive::timeline::TIMELINE_TOOL_HAND) {
    move_gizmos(event, true);
  }
  dragging = false;
}

void ViewerWidget::wheelEvent(QWheelEvent *event) {
  container->parseWheelEvent(event);
}

void ViewerWidget::close_window() {
  window->hide();
}

void ViewerWidget::wait_until_render_is_paused()
{
  renderer.wait_until_paused();
}

void ViewerWidget::draw_waveform_func() {
  QPainter p(this);
  if (viewer->seq->using_workarea) {
    int in_x = getScreenPointFromFrame(waveform_zoom, viewer->seq->workarea_in) - waveform_scroll;
    int out_x = getScreenPointFromFrame(waveform_zoom, viewer->seq->workarea_out) - waveform_scroll;

    p.fillRect(QRect(in_x, 0, out_x - in_x, height()), QColor(255, 255, 255, 64));
    p.setPen(Qt::white);
    p.drawLine(in_x, 0, in_x, height());
    p.drawLine(out_x, 0, out_x, height());
  }
  QRect wr = rect();
  wr.setX(wr.x() - waveform_scroll);

  p.setPen(Qt::green);
  olive::ui::DrawWaveform(waveform_clip.get(), waveform_ms, waveform_clip->timeline_out(), &p, wr, waveform_scroll, width()+waveform_scroll, waveform_zoom);
  p.setPen(Qt::red);
  int playhead_x = getScreenPointFromFrame(waveform_zoom, viewer->seq->playhead) - waveform_scroll;
  p.drawLine(playhead_x, 0, playhead_x, height());
}

void ViewerWidget::draw_title_safe_area() {
  QOpenGLFunctions* func = context()->functions();

  pipeline_->bind();


  float ar = float(width()) / float(height());

  float horizontal_cross_size = 0.05f / ar;

  // Set matrix to 0.0 -> 1.0 on both axes
  QMatrix4x4 matrix;
  matrix.ortho(0.0f, 1.0f, 0.0f, 1.0f, -1.0f, 1.0f);

  // adjust the horizontal center cross by the aspect ratio to appear "square"
  if (olive::config.use_custom_title_safe_ratio && olive::config.custom_title_safe_ratio > 0) {
    if (ar > olive::config.custom_title_safe_ratio) {
      matrix.translate(((ar - olive::config.custom_title_safe_ratio) / 2.0) / ar, 0.0f);
      matrix.scale(olive::config.custom_title_safe_ratio / ar, 1.0f);
    } else {
      matrix.translate(0.0f, (((olive::config.custom_title_safe_ratio - ar) / 2.0) / olive::config.custom_title_safe_ratio));
      matrix.scale(1.0f, ar / olive::config.custom_title_safe_ratio);
    }

    horizontal_cross_size *= ar/olive::config.custom_title_safe_ratio;
  }

  float adjusted_cross_x1 = 0.5f - horizontal_cross_size;
  float adjusted_cross_x2 = 0.5f + horizontal_cross_size;

  pipeline_->setUniformValue("mvp_matrix", matrix);
  pipeline_->setUniformValue("color_only", true);
  pipeline_->setUniformValue("color_only_color", QColor(192, 192, 192, 255));



  GLfloat vertices[] = {
    // action safe lines
    0.05f, 0.05f, 0.0f,
    0.95f, 0.05f, 0.0f,

    0.95f, 0.05f, 0.0f,
    0.95f, 0.95f, 0.0f,

    0.95f, 0.95f, 0.0f,
    0.05f, 0.95f, 0.0f,

    0.05f, 0.95f, 0.0f,
    0.05f, 0.05f, 0.0f,

    // title safe lines
    0.1f, 0.1f, 0.0f,
    0.9f, 0.1f, 0.0f,

    0.9f, 0.1f, 0.0f,
    0.9f, 0.9f, 0.0f,

    0.9f, 0.9f, 0.0f,
    0.1f, 0.9f, 0.0f,

    0.1f, 0.9f, 0.0f,
    0.1f, 0.1f, 0.0f,

    // side-center markers
    0.05f, 0.5f, 0.0f,
    0.125f, 0.5f, 0.0f,

    0.95f, 0.5f, 0.0f,
    0.875f, 0.5f, 0.0f,

    0.5f, 0.05f, 0.0f,
    0.5f, 0.125f, 0.0f,

    0.5f, 0.95f, 0.0f,
    0.5f, 0.875f, 0.0f,

    // horizontal center cross marker
    adjusted_cross_x1, 0.5f, 0.0f,
    adjusted_cross_x2, 0.5f, 0.0f,

    // vertical center cross marker
    0.5f, 0.45f, 0.0f,
    0.5f, 0.55f, 0.0f
  };

  vao_.bind();

  title_safe_area_buffer_.bind();
  title_safe_area_buffer_.write(0, vertices, kTitleActionSafeVertexSize * sizeof(GLfloat));

  GLuint vertex_location = pipeline_->attributeLocation("a_position");
  func->glEnableVertexAttribArray(vertex_location);
  func->glVertexAttribPointer(vertex_location, 3, GL_FLOAT, GL_FALSE, 0, 0);

  func->glDrawArrays(GL_LINES, 0, 28);

  pipeline_->setUniformValue("color_only", false);

  title_safe_area_buffer_.release();

  vao_.release();

  pipeline_->release();

}

void ViewerWidget::draw_gizmos() {
  QOpenGLFunctions* func = context()->functions();

  pipeline_->bind();

  double zoom_factor = container->zoom/(double(width())/double(viewer->seq->width));

  QMatrix4x4 matrix;
  matrix.ortho(0, viewer->seq->width, 0, viewer->seq->height, -1, 1);
  matrix.scale(zoom_factor, zoom_factor);
  matrix.translate(-(viewer->seq->width-(width()/container->zoom))*x_scroll,
                   -((viewer->seq->height-(height()/container->zoom))*(1.0-y_scroll)));

  // Set transformation matrix
  pipeline_->setUniformValue("mvp_matrix", matrix);

  // Set pipeline shader to draw full white
  pipeline_->setUniformValue("color_only", true);
  pipeline_->setUniformValue("color_only_color", QColor(255, 255, 255, 255));

  // Set up constants for gizmo sizes
  float size_diff = float(viewer->seq->width) / float(width());
  float dot_size = GIZMO_DOT_SIZE * size_diff;
  float target_size = GIZMO_TARGET_SIZE * size_diff;

  QVector<GLfloat> vertices;

  for (int j=0;j<gizmos->gizmo_count();j++) {

    EffectGizmo* g = gizmos->gizmo(j);

    switch (g->get_type()) {
    case GIZMO_TYPE_DOT:

      // Draw standard square dot

      vertices.append(g->screen_pos[0].x()-dot_size);
      vertices.append(g->screen_pos[0].y()-dot_size);
      vertices.append(0.0f);

      vertices.append(g->screen_pos[0].x()+dot_size);
      vertices.append(g->screen_pos[0].y()-dot_size);
      vertices.append(0.0f);

      vertices.append(g->screen_pos[0].x()+dot_size);
      vertices.append(g->screen_pos[0].y()+dot_size);
      vertices.append(0.0f);

      vertices.append(g->screen_pos[0].x()-dot_size);
      vertices.append(g->screen_pos[0].y()+dot_size);
      vertices.append(0.0f);

      break;
    case GIZMO_TYPE_POLY:

      // Draw an arbitrary polygon with lines

      for (int k=1;k<g->get_point_count();k++) {

        vertices.append(g->screen_pos[k-1].x());
        vertices.append(g->screen_pos[k-1].y());
        vertices.append(0.0f);

        vertices.append(g->screen_pos[k].x());
        vertices.append(g->screen_pos[k].y());
        vertices.append(0.0f);

      }

      vertices.append(g->screen_pos[g->get_point_count()-1].x());
      vertices.append(g->screen_pos[g->get_point_count()-1].y());
      vertices.append(0.0f);

      vertices.append(g->screen_pos[0].x());
      vertices.append(g->screen_pos[0].y());
      vertices.append(0.0f);

      break;
    case GIZMO_TYPE_TARGET:

      // Draw "target" gizmo (square with two lines through the middle)

      vertices.append(g->screen_pos[0].x()-target_size);
      vertices.append(g->screen_pos[0].y()-target_size);
      vertices.append(0.0f);

      vertices.append(g->screen_pos[0].x()+target_size);
      vertices.append(g->screen_pos[0].y()-target_size);
      vertices.append(0.0f);

      vertices.append(g->screen_pos[0].x()+target_size);
      vertices.append(g->screen_pos[0].y()-target_size);
      vertices.append(0.0f);

      vertices.append(g->screen_pos[0].x()+target_size);
      vertices.append(g->screen_pos[0].y()+target_size);
      vertices.append(0.0f);

      vertices.append(g->screen_pos[0].x()+target_size);
      vertices.append(g->screen_pos[0].y()+target_size);
      vertices.append(0.0f);

      vertices.append(g->screen_pos[0].x()-target_size);
      vertices.append(g->screen_pos[0].y()+target_size);
      vertices.append(0.0f);

      vertices.append(g->screen_pos[0].x()-target_size);
      vertices.append(g->screen_pos[0].y()+target_size);
      vertices.append(0.0f);

      vertices.append(g->screen_pos[0].x()-target_size);
      vertices.append(g->screen_pos[0].y()-target_size);
      vertices.append(0.0f);



      vertices.append(g->screen_pos[0].x()-target_size);
      vertices.append(g->screen_pos[0].y());
      vertices.append(0.0f);

      vertices.append(g->screen_pos[0].x()+target_size);
      vertices.append(g->screen_pos[0].y());
      vertices.append(0.0f);

      vertices.append(g->screen_pos[0].x());
      vertices.append(g->screen_pos[0].y()-target_size);
      vertices.append(0.0f);

      vertices.append(g->screen_pos[0].x());
      vertices.append(g->screen_pos[0].y()+target_size);
      vertices.append(0.0f);

      break;
    }
  }

  vao_.bind();

  // The gizmo buffer may have been destroyed or not created yet, ensure it's created here
  if (!gizmo_buffer_.isCreated() && !gizmo_buffer_.create()) {
    return;
  }

  gizmo_buffer_.bind();

  // Get the total byte size of the vertex array
  int gizmo_buffer_desired_size = vertices.size() * sizeof(GLfloat);

  // Determine if the gizmo count has changed, and if so reallocate the buffer
  if (gizmo_buffer_.size() != gizmo_buffer_desired_size) {
    gizmo_buffer_.allocate(vertices.constData(), gizmo_buffer_desired_size);
  } else {
    gizmo_buffer_.write(0, vertices.constData(), gizmo_buffer_desired_size);
  }


  GLuint vertex_location = pipeline_->attributeLocation("a_position");
  func->glEnableVertexAttribArray(vertex_location);
  func->glVertexAttribPointer(vertex_location, 3, GL_FLOAT, GL_FALSE, 0, 0);

  gizmo_buffer_.release();

  func->glDrawArrays(GL_LINES, 0, vertices.size() / 3);

  pipeline_->setUniformValue("color_only", false);

  vao_.release();

  pipeline_->release();

}

void ViewerWidget::paintGL() {
  if (waveform) {
    draw_waveform_func();
  } else {
    const GLuint tex = renderer.get_texture();
    QMutex* tex_lock = renderer.get_texture_mutex();

    tex_lock->lock();

<<<<<<< HEAD
    // clear to solid black
    glClearColor(0.0, 0.0, 0.0, 0.0);
    glClear(GL_COLOR_BUFFER_BIT);
=======
    QOpenGLFunctions* f = context()->functions();

    makeCurrent();
>>>>>>> 9b2f91f4


    // clear to solid black
    f->glClearColor(0.0, 0.0, 0.0, 0.0);
    f->glClear(GL_COLOR_BUFFER_BIT);


    // draw texture from render thread

    f->glViewport(0, 0, width(), height());

    f->glBindTexture(GL_TEXTURE_2D, tex);

    olive::rendering::Blit(pipeline_.get(), true, get_matrix());

    f->glBindTexture(GL_TEXTURE_2D, 0);

    // draw title/action safe area
    if (olive::config.show_title_safe_area) {
      draw_title_safe_area();
    }

    gizmos = renderer.gizmos;
    if (gizmos != nullptr) {
      draw_gizmos();
    }

    if (window->isVisible()) {
      window->set_texture(tex, double(viewer->seq->width)/double(viewer->seq->height), tex_lock);
    }

    tex_lock->unlock();

    if (renderer.did_texture_fail() && !viewer->playing) {
      doneCurrent();
      renderer.start_render(context(), viewer->seq.get(), viewer->get_playback_speed());
    }
  }
}
<|MERGE_RESOLUTION|>--- conflicted
+++ resolved
@@ -1,781 +1,774 @@
-﻿/***
-
-  Olive - Non-Linear Video Editor
-  Copyright (C) 2019  Olive Team
-
-  This program is free software: you can redistribute it and/or modify
-  it under the terms of the GNU General Public License as published by
-  the Free Software Foundation, either version 3 of the License, or
-  (at your option) any later version.
-
-  This program is distributed in the hope that it will be useful,
-  but WITHOUT ANY WARRANTY; without even the implied warranty of
-  MERCHANTABILITY or FITNESS FOR A PARTICULAR PURPOSE.  See the
-  GNU General Public License for more details.
-
-  You should have received a copy of the GNU General Public License
-  along with this program.  If not, see <http://www.gnu.org/licenses/>.
-
-***/
-
-#include "viewerwidget.h"
-
-extern "C" {
-#include <libavformat/avformat.h>
-}
-
-#include <QPainter>
-#include <QAudioOutput>
-#include <QOpenGLShaderProgram>
-#include <QOpenGLExtraFunctions>
-#include <QtMath>
-#include <QMouseEvent>
-#include <QMimeData>
-#include <QDrag>
-#include <QOffscreenSurface>
-#include <QFileDialog>
-#include <QPolygon>
-#include <QDesktopWidget>
-#include <QInputDialog>
-#include <QApplication>
-#include <QScreen>
-#include <QMessageBox>
-#include <QOpenGLBuffer>
-
-#include "panels/panels.h"
-#include "project/projectelements.h"
-#include "rendering/renderfunctions.h"
-#include "rendering/audio.h"
-#include "global/config.h"
-#include "global/debug.h"
-#include "global/math.h"
-#include "global/timing.h"
-#include "ui/collapsiblewidget.h"
-#include "undo/undo.h"
-#include "project/media.h"
-#include "ui/viewercontainer.h"
-#include "rendering/cacher.h"
-#include "ui/timelineview.h"
-#include "rendering/renderfunctions.h"
-#include "rendering/renderthread.h"
-#include "rendering/shadergenerators.h"
-#include "ui/viewerwindow.h"
-#include "ui/menu.h"
-#include "ui/waveform.h"
-#include "mainwindow.h"
-#include "effects/effectgizmo.h"
-
-const int kTitleActionSafeVertexSize = 84;
-
-ViewerWidget::ViewerWidget(QWidget *parent) :
-  QOpenGLWidget(parent),
-  waveform(false),
-  waveform_zoom(1.0),
-  waveform_scroll(0),
-  dragging(false),
-  gizmos(nullptr),
-  selected_gizmo(nullptr),
-  x_scroll(0),
-  y_scroll(0)
-{
-  setMouseTracking(true);
-  setFocusPolicy(Qt::ClickFocus);
-
-  setContextMenuPolicy(Qt::CustomContextMenu);
-  connect(this, SIGNAL(customContextMenuRequested(const QPoint&)), this, SLOT(show_context_menu()));
-
-  renderer.start(QThread::HighestPriority);
-  connect(&renderer, SIGNAL(ready()), this, SLOT(queue_repaint()));
-
-  window = new ViewerWindow(this);
-}
-
-ViewerWidget::~ViewerWidget() {
-  renderer.cancel();
-}
-
-void ViewerWidget::set_waveform_scroll(int s) {
-  if (waveform) {
-    waveform_scroll = s;
-    update();
-  }
-}
-
-void ViewerWidget::set_fullscreen(int screen) {
-  if (screen >= 0 && screen < QGuiApplication::screens().size()) {
-    QScreen* selected_screen = QGuiApplication::screens().at(screen);
-    window->showFullScreen();
-    window->setGeometry(selected_screen->geometry());
-  } else {
-    qCritical() << "Failed to find requested screen" << screen << "to set fullscreen to";
-  }
-}
-
-void ViewerWidget::show_context_menu() {
-  Menu menu(this);
-
-  QAction* save_frame_as_image = menu.addAction(tr("Save Frame as Image..."));
-  connect(save_frame_as_image, SIGNAL(triggered(bool)), this, SLOT(save_frame()));
-
-  Menu* fullscreen_menu = new Menu(tr("Show Fullscreen"));
-  menu.addMenu(fullscreen_menu);
-  QList<QScreen*> screens = QGuiApplication::screens();
-  if (window->isVisible()) {
-    fullscreen_menu->addAction(tr("Disable"));
-  }
-  for (int i=0;i<screens.size();i++) {
-    QAction* screen_action = fullscreen_menu->addAction(tr("Screen %1: %2x%3").arg(
-                                                          QString::number(i),
-                                                          QString::number(screens.at(i)->size().width()),
-                                                          QString::number(screens.at(i)->size().height())));
-    screen_action->setData(i);
-  }
-  connect(fullscreen_menu, SIGNAL(triggered(QAction*)), this, SLOT(fullscreen_menu_action(QAction*)));
-
-  Menu zoom_menu(tr("Zoom"));
-  QAction* fit_zoom = zoom_menu.addAction(tr("Fit"));
-  connect(fit_zoom, SIGNAL(triggered(bool)), this, SLOT(set_fit_zoom()));
-  zoom_menu.addAction("10%")->setData(0.1);
-  zoom_menu.addAction("25%")->setData(0.25);
-  zoom_menu.addAction("50%")->setData(0.5);
-  zoom_menu.addAction("75%")->setData(0.75);
-  zoom_menu.addAction("100%")->setData(1.0);
-  zoom_menu.addAction("150%")->setData(1.5);
-  zoom_menu.addAction("200%")->setData(2.0);
-  zoom_menu.addAction("400%")->setData(4.0);
-  QAction* custom_zoom = zoom_menu.addAction(tr("Custom"));
-  connect(custom_zoom, SIGNAL(triggered(bool)), this, SLOT(set_custom_zoom()));
-  connect(&zoom_menu, SIGNAL(triggered(QAction*)), this, SLOT(set_menu_zoom(QAction*)));
-  menu.addMenu(&zoom_menu);
-
-  if (viewer->mode() != Viewer::kTimelineMode) {
-    menu.addAction(tr("Close Media"), viewer, SLOT(close_media()));
-  }
-
-  menu.exec(QCursor::pos());
-}
-
-void ViewerWidget::save_frame() {
-  QFileDialog fd(this);
-  fd.setAcceptMode(QFileDialog::AcceptSave);
-  fd.setFileMode(QFileDialog::AnyFile);
-  fd.setWindowTitle(tr("Save Frame"));
-  fd.setNameFilter("Portable Network Graphic (*.png);;JPEG (*.jpg);;Windows Bitmap (*.bmp);;Portable Pixmap (*.ppm);;X11 Bitmap (*.xbm);;X11 Pixmap (*.xpm)");
-
-  if (fd.exec()) {
-    QString fn = fd.selectedFiles().at(0);
-    QString selected_ext = fd.selectedNameFilter().mid(fd.selectedNameFilter().indexOf(QRegExp("\\*.[a-z][a-z][a-z]")) + 1, 4);
-    if (!fn.endsWith(selected_ext,  Qt::CaseInsensitive)) {
-      fn += selected_ext;
-    }
-
-    renderer.start_render(context(), viewer->seq.get(), 1, fn);
-  }
-}
-
-void ViewerWidget::queue_repaint() {
-  update();
-}
-
-void ViewerWidget::fullscreen_menu_action(QAction *action) {
-  if (action->data().isNull()) {
-    window->hide();
-  } else {
-    set_fullscreen(action->data().toInt());
-  }
-}
-
-void ViewerWidget::set_fit_zoom() {
-  container->fit = true;
-  container->adjust();
-}
-
-void ViewerWidget::set_custom_zoom() {
-  bool ok;
-  double d = QInputDialog::getDouble(this,
-                                     tr("Viewer Zoom"),
-                                     tr("Set Custom Zoom Value:"),
-                                     container->zoom*100, 0, 2147483647, 2, &ok);
-  if (ok) {
-    container->fit = false;
-    container->zoom = d*0.01;
-    container->adjust();
-  }
-}
-
-void ViewerWidget::set_menu_zoom(QAction* action) {
-  const QVariant& data = action->data();
-  if (!data.isNull()) {
-    container->fit = false;
-    container->zoom = data.toDouble();
-    container->adjust();
-  }
-}
-
-void ViewerWidget::retry() {
-  update();
-}
-
-void ViewerWidget::initializeGL() {
-  context()->functions()->initializeOpenGLFunctions();
-
-  connect(context(), SIGNAL(aboutToBeDestroyed()), this, SLOT(context_destroy()), Qt::DirectConnection);
-
-  pipeline_ = olive::shader::GetPipeline();
-
-  vao_.create();
-
-  title_safe_area_buffer_.create();
-  title_safe_area_buffer_.bind();
-  title_safe_area_buffer_.allocate(nullptr, kTitleActionSafeVertexSize * sizeof(GLfloat));
-  title_safe_area_buffer_.release();
-
-  gizmo_buffer_.create();
-}
-
-void ViewerWidget::frame_update() {
-  if (viewer->seq != nullptr) {
-    // send context to other thread for drawing
-    if (waveform) {
-      update();
-    } else {
-      doneCurrent();
-      renderer.start_render(context(), viewer->seq.get(), viewer->get_playback_speed());
-    }
-
-    // render the audio
-    olive::rendering::compose_audio(viewer, viewer->seq.get(), viewer->get_playback_speed(), false);
-  }
-}
-
-RenderThread *ViewerWidget::get_renderer() {
-  return &renderer;
-}
-
-void ViewerWidget::set_scroll(double x, double y) {
-  x_scroll = x;
-  y_scroll = y;
-  update();
-}
-
-void ViewerWidget::seek_from_click(int x) {
-  viewer->seek(getFrameFromScreenPoint(waveform_zoom, x+waveform_scroll));
-}
-
-QMatrix4x4 ViewerWidget::get_matrix()
-{
-  QMatrix4x4 matrix;
-
-  double zoom_factor = container->zoom/(double(width())/double(viewer->seq->width));
-
-  if (zoom_factor > 1.0) {
-    double zoom_size = (zoom_factor*2.0) - 2.0;
-
-    matrix.translate((-(x_scroll-0.5))*zoom_size, (y_scroll-0.5)*zoom_size);
-    matrix.scale(zoom_factor);
-  }
-
-  return matrix;
-}
-
-void ViewerWidget::context_destroy() {
-  makeCurrent();
-
-  renderer.delete_ctx();
-
-  title_safe_area_buffer_.destroy();
-
-  if (gizmo_buffer_.isCreated()) {
-    gizmo_buffer_.destroy();
-  }
-
-  vao_.destroy();
-
-  pipeline_ = nullptr;
-
-  doneCurrent();
-}
-
-EffectGizmo* ViewerWidget::get_gizmo_from_mouse(int x, int y) {
-  if (gizmos != nullptr) {
-    double multiplier = double(viewer->seq->width) / double(width());
-    QPoint mouse_pos(qRound(x*multiplier), qRound((height()-y)*multiplier));
-    int dot_size = 2 * qRound(GIZMO_DOT_SIZE * multiplier);
-    int target_size = 2 * qRound(GIZMO_TARGET_SIZE * multiplier);
-    for (int i=0;i<gizmos->gizmo_count();i++) {
-      EffectGizmo* g = gizmos->gizmo(i);
-
-      switch (g->get_type()) {
-      case GIZMO_TYPE_DOT:
-        if (mouse_pos.x() > g->screen_pos[0].x() - dot_size
-            && mouse_pos.y() > g->screen_pos[0].y() - dot_size
-            && mouse_pos.x() < g->screen_pos[0].x() + dot_size
-            && mouse_pos.y() < g->screen_pos[0].y() + dot_size) {
-          return g;
-        }
-        break;
-      case GIZMO_TYPE_POLY:
-        if (QPolygon(g->screen_pos).containsPoint(mouse_pos, Qt::OddEvenFill)) {
-          return g;
-        }
-        break;
-      case GIZMO_TYPE_TARGET:
-        if (mouse_pos.x() > g->screen_pos[0].x() - target_size
-            && mouse_pos.y() > g->screen_pos[0].y() - target_size
-            && mouse_pos.x() < g->screen_pos[0].x() + target_size
-            && mouse_pos.y() < g->screen_pos[0].y() + target_size) {
-          return g;
-        }
-        break;
-      }
-    }
-  }
-  return nullptr;
-}
-
-void ViewerWidget::move_gizmos(QMouseEvent *event, bool done) {
-  if (selected_gizmo != nullptr) {
-    double multiplier = double(viewer->seq->width) / double(width());
-
-    int x_movement = qRound((event->pos().x() - drag_start_x)*multiplier);
-    int y_movement = qRound((event->pos().y() - drag_start_y)*multiplier);
-
-    gizmos->gizmo_move(selected_gizmo,
-                       x_movement,
-                       y_movement,
-                       get_timecode(gizmos->parent_clip,
-                                    gizmos->parent_clip->track()->sequence()->playhead),
-                       done);
-
-    gizmo_x_mvmt += x_movement;
-    gizmo_y_mvmt += y_movement;
-
-    drag_start_x = event->pos().x();
-    drag_start_y = event->pos().y();
-  }
-}
-
-void ViewerWidget::mousePressEvent(QMouseEvent* event) {
-  if (waveform) {
-    seek_from_click(event->x());
-  } else if (event->buttons() & Qt::MiddleButton || olive::timeline::current_tool == olive::timeline::TIMELINE_TOOL_HAND) {
-    container->dragScrollPress(event->pos()*container->zoom);
-  } else if (event->buttons() & Qt::LeftButton) {
-    drag_start_x = event->pos().x();
-    drag_start_y = event->pos().y();
-
-    gizmo_x_mvmt = 0;
-    gizmo_y_mvmt = 0;
-
-    selected_gizmo = get_gizmo_from_mouse(event->pos().x(), event->pos().y());
-  }
-  dragging = true;
-}
-
-void ViewerWidget::mouseMoveEvent(QMouseEvent* event) {
-  unsetCursor();
-  if (olive::timeline::current_tool == olive::timeline::TIMELINE_TOOL_HAND) {
-    setCursor(Qt::OpenHandCursor);
-  }
-  if (dragging) {
-    if (waveform) {
-      seek_from_click(event->x());
-    } else if (event->buttons() & Qt::MiddleButton || olive::timeline::current_tool == olive::timeline::TIMELINE_TOOL_HAND) {
-      container->dragScrollMove(event->pos()*container->zoom);
-    } else if (event->buttons() & Qt::LeftButton) {
-      if (gizmos == nullptr) {
-        viewer->initiate_drag(olive::timeline::kImportBoth);
-        dragging = false;
-      } else {
-        move_gizmos(event, false);
-      }
-    }
-  } else {
-    EffectGizmo* g = get_gizmo_from_mouse(event->pos().x(), event->pos().y());
-    if (g != nullptr) {
-      if (g->get_cursor() > -1) {
-        setCursor(static_cast<enum Qt::CursorShape>(g->get_cursor()));
-      }
-    }
-  }
-}
-
-void ViewerWidget::mouseReleaseEvent(QMouseEvent *event) {
-  if (dragging
-      && gizmos != nullptr
-      && event->button() == Qt::LeftButton
-      && olive::timeline::current_tool != olive::timeline::TIMELINE_TOOL_HAND) {
-    move_gizmos(event, true);
-  }
-  dragging = false;
-}
-
-void ViewerWidget::wheelEvent(QWheelEvent *event) {
-  container->parseWheelEvent(event);
-}
-
-void ViewerWidget::close_window() {
-  window->hide();
-}
-
-void ViewerWidget::wait_until_render_is_paused()
-{
-  renderer.wait_until_paused();
-}
-
-void ViewerWidget::draw_waveform_func() {
-  QPainter p(this);
-  if (viewer->seq->using_workarea) {
-    int in_x = getScreenPointFromFrame(waveform_zoom, viewer->seq->workarea_in) - waveform_scroll;
-    int out_x = getScreenPointFromFrame(waveform_zoom, viewer->seq->workarea_out) - waveform_scroll;
-
-    p.fillRect(QRect(in_x, 0, out_x - in_x, height()), QColor(255, 255, 255, 64));
-    p.setPen(Qt::white);
-    p.drawLine(in_x, 0, in_x, height());
-    p.drawLine(out_x, 0, out_x, height());
-  }
-  QRect wr = rect();
-  wr.setX(wr.x() - waveform_scroll);
-
-  p.setPen(Qt::green);
-  olive::ui::DrawWaveform(waveform_clip.get(), waveform_ms, waveform_clip->timeline_out(), &p, wr, waveform_scroll, width()+waveform_scroll, waveform_zoom);
-  p.setPen(Qt::red);
-  int playhead_x = getScreenPointFromFrame(waveform_zoom, viewer->seq->playhead) - waveform_scroll;
-  p.drawLine(playhead_x, 0, playhead_x, height());
-}
-
-void ViewerWidget::draw_title_safe_area() {
-  QOpenGLFunctions* func = context()->functions();
-
-  pipeline_->bind();
-
-
-  float ar = float(width()) / float(height());
-
-  float horizontal_cross_size = 0.05f / ar;
-
-  // Set matrix to 0.0 -> 1.0 on both axes
-  QMatrix4x4 matrix;
-  matrix.ortho(0.0f, 1.0f, 0.0f, 1.0f, -1.0f, 1.0f);
-
-  // adjust the horizontal center cross by the aspect ratio to appear "square"
-  if (olive::config.use_custom_title_safe_ratio && olive::config.custom_title_safe_ratio > 0) {
-    if (ar > olive::config.custom_title_safe_ratio) {
-      matrix.translate(((ar - olive::config.custom_title_safe_ratio) / 2.0) / ar, 0.0f);
-      matrix.scale(olive::config.custom_title_safe_ratio / ar, 1.0f);
-    } else {
-      matrix.translate(0.0f, (((olive::config.custom_title_safe_ratio - ar) / 2.0) / olive::config.custom_title_safe_ratio));
-      matrix.scale(1.0f, ar / olive::config.custom_title_safe_ratio);
-    }
-
-    horizontal_cross_size *= ar/olive::config.custom_title_safe_ratio;
-  }
-
-  float adjusted_cross_x1 = 0.5f - horizontal_cross_size;
-  float adjusted_cross_x2 = 0.5f + horizontal_cross_size;
-
-  pipeline_->setUniformValue("mvp_matrix", matrix);
-  pipeline_->setUniformValue("color_only", true);
-  pipeline_->setUniformValue("color_only_color", QColor(192, 192, 192, 255));
-
-
-
-  GLfloat vertices[] = {
-    // action safe lines
-    0.05f, 0.05f, 0.0f,
-    0.95f, 0.05f, 0.0f,
-
-    0.95f, 0.05f, 0.0f,
-    0.95f, 0.95f, 0.0f,
-
-    0.95f, 0.95f, 0.0f,
-    0.05f, 0.95f, 0.0f,
-
-    0.05f, 0.95f, 0.0f,
-    0.05f, 0.05f, 0.0f,
-
-    // title safe lines
-    0.1f, 0.1f, 0.0f,
-    0.9f, 0.1f, 0.0f,
-
-    0.9f, 0.1f, 0.0f,
-    0.9f, 0.9f, 0.0f,
-
-    0.9f, 0.9f, 0.0f,
-    0.1f, 0.9f, 0.0f,
-
-    0.1f, 0.9f, 0.0f,
-    0.1f, 0.1f, 0.0f,
-
-    // side-center markers
-    0.05f, 0.5f, 0.0f,
-    0.125f, 0.5f, 0.0f,
-
-    0.95f, 0.5f, 0.0f,
-    0.875f, 0.5f, 0.0f,
-
-    0.5f, 0.05f, 0.0f,
-    0.5f, 0.125f, 0.0f,
-
-    0.5f, 0.95f, 0.0f,
-    0.5f, 0.875f, 0.0f,
-
-    // horizontal center cross marker
-    adjusted_cross_x1, 0.5f, 0.0f,
-    adjusted_cross_x2, 0.5f, 0.0f,
-
-    // vertical center cross marker
-    0.5f, 0.45f, 0.0f,
-    0.5f, 0.55f, 0.0f
-  };
-
-  vao_.bind();
-
-  title_safe_area_buffer_.bind();
-  title_safe_area_buffer_.write(0, vertices, kTitleActionSafeVertexSize * sizeof(GLfloat));
-
-  GLuint vertex_location = pipeline_->attributeLocation("a_position");
-  func->glEnableVertexAttribArray(vertex_location);
-  func->glVertexAttribPointer(vertex_location, 3, GL_FLOAT, GL_FALSE, 0, 0);
-
-  func->glDrawArrays(GL_LINES, 0, 28);
-
-  pipeline_->setUniformValue("color_only", false);
-
-  title_safe_area_buffer_.release();
-
-  vao_.release();
-
-  pipeline_->release();
-
-}
-
-void ViewerWidget::draw_gizmos() {
-  QOpenGLFunctions* func = context()->functions();
-
-  pipeline_->bind();
-
-  double zoom_factor = container->zoom/(double(width())/double(viewer->seq->width));
-
-  QMatrix4x4 matrix;
-  matrix.ortho(0, viewer->seq->width, 0, viewer->seq->height, -1, 1);
-  matrix.scale(zoom_factor, zoom_factor);
-  matrix.translate(-(viewer->seq->width-(width()/container->zoom))*x_scroll,
-                   -((viewer->seq->height-(height()/container->zoom))*(1.0-y_scroll)));
-
-  // Set transformation matrix
-  pipeline_->setUniformValue("mvp_matrix", matrix);
-
-  // Set pipeline shader to draw full white
-  pipeline_->setUniformValue("color_only", true);
-  pipeline_->setUniformValue("color_only_color", QColor(255, 255, 255, 255));
-
-  // Set up constants for gizmo sizes
-  float size_diff = float(viewer->seq->width) / float(width());
-  float dot_size = GIZMO_DOT_SIZE * size_diff;
-  float target_size = GIZMO_TARGET_SIZE * size_diff;
-
-  QVector<GLfloat> vertices;
-
-  for (int j=0;j<gizmos->gizmo_count();j++) {
-
-    EffectGizmo* g = gizmos->gizmo(j);
-
-    switch (g->get_type()) {
-    case GIZMO_TYPE_DOT:
-
-      // Draw standard square dot
-
-      vertices.append(g->screen_pos[0].x()-dot_size);
-      vertices.append(g->screen_pos[0].y()-dot_size);
-      vertices.append(0.0f);
-
-      vertices.append(g->screen_pos[0].x()+dot_size);
-      vertices.append(g->screen_pos[0].y()-dot_size);
-      vertices.append(0.0f);
-
-      vertices.append(g->screen_pos[0].x()+dot_size);
-      vertices.append(g->screen_pos[0].y()+dot_size);
-      vertices.append(0.0f);
-
-      vertices.append(g->screen_pos[0].x()-dot_size);
-      vertices.append(g->screen_pos[0].y()+dot_size);
-      vertices.append(0.0f);
-
-      break;
-    case GIZMO_TYPE_POLY:
-
-      // Draw an arbitrary polygon with lines
-
-      for (int k=1;k<g->get_point_count();k++) {
-
-        vertices.append(g->screen_pos[k-1].x());
-        vertices.append(g->screen_pos[k-1].y());
-        vertices.append(0.0f);
-
-        vertices.append(g->screen_pos[k].x());
-        vertices.append(g->screen_pos[k].y());
-        vertices.append(0.0f);
-
-      }
-
-      vertices.append(g->screen_pos[g->get_point_count()-1].x());
-      vertices.append(g->screen_pos[g->get_point_count()-1].y());
-      vertices.append(0.0f);
-
-      vertices.append(g->screen_pos[0].x());
-      vertices.append(g->screen_pos[0].y());
-      vertices.append(0.0f);
-
-      break;
-    case GIZMO_TYPE_TARGET:
-
-      // Draw "target" gizmo (square with two lines through the middle)
-
-      vertices.append(g->screen_pos[0].x()-target_size);
-      vertices.append(g->screen_pos[0].y()-target_size);
-      vertices.append(0.0f);
-
-      vertices.append(g->screen_pos[0].x()+target_size);
-      vertices.append(g->screen_pos[0].y()-target_size);
-      vertices.append(0.0f);
-
-      vertices.append(g->screen_pos[0].x()+target_size);
-      vertices.append(g->screen_pos[0].y()-target_size);
-      vertices.append(0.0f);
-
-      vertices.append(g->screen_pos[0].x()+target_size);
-      vertices.append(g->screen_pos[0].y()+target_size);
-      vertices.append(0.0f);
-
-      vertices.append(g->screen_pos[0].x()+target_size);
-      vertices.append(g->screen_pos[0].y()+target_size);
-      vertices.append(0.0f);
-
-      vertices.append(g->screen_pos[0].x()-target_size);
-      vertices.append(g->screen_pos[0].y()+target_size);
-      vertices.append(0.0f);
-
-      vertices.append(g->screen_pos[0].x()-target_size);
-      vertices.append(g->screen_pos[0].y()+target_size);
-      vertices.append(0.0f);
-
-      vertices.append(g->screen_pos[0].x()-target_size);
-      vertices.append(g->screen_pos[0].y()-target_size);
-      vertices.append(0.0f);
-
-
-
-      vertices.append(g->screen_pos[0].x()-target_size);
-      vertices.append(g->screen_pos[0].y());
-      vertices.append(0.0f);
-
-      vertices.append(g->screen_pos[0].x()+target_size);
-      vertices.append(g->screen_pos[0].y());
-      vertices.append(0.0f);
-
-      vertices.append(g->screen_pos[0].x());
-      vertices.append(g->screen_pos[0].y()-target_size);
-      vertices.append(0.0f);
-
-      vertices.append(g->screen_pos[0].x());
-      vertices.append(g->screen_pos[0].y()+target_size);
-      vertices.append(0.0f);
-
-      break;
-    }
-  }
-
-  vao_.bind();
-
-  // The gizmo buffer may have been destroyed or not created yet, ensure it's created here
-  if (!gizmo_buffer_.isCreated() && !gizmo_buffer_.create()) {
-    return;
-  }
-
-  gizmo_buffer_.bind();
-
-  // Get the total byte size of the vertex array
-  int gizmo_buffer_desired_size = vertices.size() * sizeof(GLfloat);
-
-  // Determine if the gizmo count has changed, and if so reallocate the buffer
-  if (gizmo_buffer_.size() != gizmo_buffer_desired_size) {
-    gizmo_buffer_.allocate(vertices.constData(), gizmo_buffer_desired_size);
-  } else {
-    gizmo_buffer_.write(0, vertices.constData(), gizmo_buffer_desired_size);
-  }
-
-
-  GLuint vertex_location = pipeline_->attributeLocation("a_position");
-  func->glEnableVertexAttribArray(vertex_location);
-  func->glVertexAttribPointer(vertex_location, 3, GL_FLOAT, GL_FALSE, 0, 0);
-
-  gizmo_buffer_.release();
-
-  func->glDrawArrays(GL_LINES, 0, vertices.size() / 3);
-
-  pipeline_->setUniformValue("color_only", false);
-
-  vao_.release();
-
-  pipeline_->release();
-
-}
-
-void ViewerWidget::paintGL() {
-  if (waveform) {
-    draw_waveform_func();
-  } else {
-    const GLuint tex = renderer.get_texture();
-    QMutex* tex_lock = renderer.get_texture_mutex();
-
-    tex_lock->lock();
-
-<<<<<<< HEAD
-    // clear to solid black
-    glClearColor(0.0, 0.0, 0.0, 0.0);
-    glClear(GL_COLOR_BUFFER_BIT);
-=======
-    QOpenGLFunctions* f = context()->functions();
-
-    makeCurrent();
->>>>>>> 9b2f91f4
-
-
-    // clear to solid black
-    f->glClearColor(0.0, 0.0, 0.0, 0.0);
-    f->glClear(GL_COLOR_BUFFER_BIT);
-
-
-    // draw texture from render thread
-
-    f->glViewport(0, 0, width(), height());
-
-    f->glBindTexture(GL_TEXTURE_2D, tex);
-
-    olive::rendering::Blit(pipeline_.get(), true, get_matrix());
-
-    f->glBindTexture(GL_TEXTURE_2D, 0);
-
-    // draw title/action safe area
-    if (olive::config.show_title_safe_area) {
-      draw_title_safe_area();
-    }
-
-    gizmos = renderer.gizmos;
-    if (gizmos != nullptr) {
-      draw_gizmos();
-    }
-
-    if (window->isVisible()) {
-      window->set_texture(tex, double(viewer->seq->width)/double(viewer->seq->height), tex_lock);
-    }
-
-    tex_lock->unlock();
-
-    if (renderer.did_texture_fail() && !viewer->playing) {
-      doneCurrent();
-      renderer.start_render(context(), viewer->seq.get(), viewer->get_playback_speed());
-    }
-  }
-}
+﻿/***
+
+  Olive - Non-Linear Video Editor
+  Copyright (C) 2019  Olive Team
+
+  This program is free software: you can redistribute it and/or modify
+  it under the terms of the GNU General Public License as published by
+  the Free Software Foundation, either version 3 of the License, or
+  (at your option) any later version.
+
+  This program is distributed in the hope that it will be useful,
+  but WITHOUT ANY WARRANTY; without even the implied warranty of
+  MERCHANTABILITY or FITNESS FOR A PARTICULAR PURPOSE.  See the
+  GNU General Public License for more details.
+
+  You should have received a copy of the GNU General Public License
+  along with this program.  If not, see <http://www.gnu.org/licenses/>.
+
+***/
+
+#include "viewerwidget.h"
+
+extern "C" {
+#include <libavformat/avformat.h>
+}
+
+#include <QPainter>
+#include <QAudioOutput>
+#include <QOpenGLShaderProgram>
+#include <QOpenGLExtraFunctions>
+#include <QtMath>
+#include <QMouseEvent>
+#include <QMimeData>
+#include <QDrag>
+#include <QOffscreenSurface>
+#include <QFileDialog>
+#include <QPolygon>
+#include <QDesktopWidget>
+#include <QInputDialog>
+#include <QApplication>
+#include <QScreen>
+#include <QMessageBox>
+#include <QOpenGLBuffer>
+
+#include "panels/panels.h"
+#include "project/projectelements.h"
+#include "rendering/renderfunctions.h"
+#include "rendering/audio.h"
+#include "global/config.h"
+#include "global/debug.h"
+#include "global/math.h"
+#include "global/timing.h"
+#include "ui/collapsiblewidget.h"
+#include "undo/undo.h"
+#include "project/media.h"
+#include "ui/viewercontainer.h"
+#include "rendering/cacher.h"
+#include "ui/timelineview.h"
+#include "rendering/renderfunctions.h"
+#include "rendering/renderthread.h"
+#include "rendering/shadergenerators.h"
+#include "ui/viewerwindow.h"
+#include "ui/menu.h"
+#include "ui/waveform.h"
+#include "mainwindow.h"
+#include "effects/effectgizmo.h"
+
+const int kTitleActionSafeVertexSize = 84;
+
+ViewerWidget::ViewerWidget(QWidget *parent) :
+  QOpenGLWidget(parent),
+  waveform(false),
+  waveform_zoom(1.0),
+  waveform_scroll(0),
+  dragging(false),
+  gizmos(nullptr),
+  selected_gizmo(nullptr),
+  x_scroll(0),
+  y_scroll(0)
+{
+  setMouseTracking(true);
+  setFocusPolicy(Qt::ClickFocus);
+
+  setContextMenuPolicy(Qt::CustomContextMenu);
+  connect(this, SIGNAL(customContextMenuRequested(const QPoint&)), this, SLOT(show_context_menu()));
+
+  renderer.start(QThread::HighestPriority);
+  connect(&renderer, SIGNAL(ready()), this, SLOT(queue_repaint()));
+
+  window = new ViewerWindow(this);
+}
+
+ViewerWidget::~ViewerWidget() {
+  renderer.cancel();
+}
+
+void ViewerWidget::set_waveform_scroll(int s) {
+  if (waveform) {
+    waveform_scroll = s;
+    update();
+  }
+}
+
+void ViewerWidget::set_fullscreen(int screen) {
+  if (screen >= 0 && screen < QGuiApplication::screens().size()) {
+    QScreen* selected_screen = QGuiApplication::screens().at(screen);
+    window->showFullScreen();
+    window->setGeometry(selected_screen->geometry());
+  } else {
+    qCritical() << "Failed to find requested screen" << screen << "to set fullscreen to";
+  }
+}
+
+void ViewerWidget::show_context_menu() {
+  Menu menu(this);
+
+  QAction* save_frame_as_image = menu.addAction(tr("Save Frame as Image..."));
+  connect(save_frame_as_image, SIGNAL(triggered(bool)), this, SLOT(save_frame()));
+
+  Menu* fullscreen_menu = new Menu(tr("Show Fullscreen"));
+  menu.addMenu(fullscreen_menu);
+  QList<QScreen*> screens = QGuiApplication::screens();
+  if (window->isVisible()) {
+    fullscreen_menu->addAction(tr("Disable"));
+  }
+  for (int i=0;i<screens.size();i++) {
+    QAction* screen_action = fullscreen_menu->addAction(tr("Screen %1: %2x%3").arg(
+                                                          QString::number(i),
+                                                          QString::number(screens.at(i)->size().width()),
+                                                          QString::number(screens.at(i)->size().height())));
+    screen_action->setData(i);
+  }
+  connect(fullscreen_menu, SIGNAL(triggered(QAction*)), this, SLOT(fullscreen_menu_action(QAction*)));
+
+  Menu zoom_menu(tr("Zoom"));
+  QAction* fit_zoom = zoom_menu.addAction(tr("Fit"));
+  connect(fit_zoom, SIGNAL(triggered(bool)), this, SLOT(set_fit_zoom()));
+  zoom_menu.addAction("10%")->setData(0.1);
+  zoom_menu.addAction("25%")->setData(0.25);
+  zoom_menu.addAction("50%")->setData(0.5);
+  zoom_menu.addAction("75%")->setData(0.75);
+  zoom_menu.addAction("100%")->setData(1.0);
+  zoom_menu.addAction("150%")->setData(1.5);
+  zoom_menu.addAction("200%")->setData(2.0);
+  zoom_menu.addAction("400%")->setData(4.0);
+  QAction* custom_zoom = zoom_menu.addAction(tr("Custom"));
+  connect(custom_zoom, SIGNAL(triggered(bool)), this, SLOT(set_custom_zoom()));
+  connect(&zoom_menu, SIGNAL(triggered(QAction*)), this, SLOT(set_menu_zoom(QAction*)));
+  menu.addMenu(&zoom_menu);
+
+  if (viewer->mode() != Viewer::kTimelineMode) {
+    menu.addAction(tr("Close Media"), viewer, SLOT(close_media()));
+  }
+
+  menu.exec(QCursor::pos());
+}
+
+void ViewerWidget::save_frame() {
+  QFileDialog fd(this);
+  fd.setAcceptMode(QFileDialog::AcceptSave);
+  fd.setFileMode(QFileDialog::AnyFile);
+  fd.setWindowTitle(tr("Save Frame"));
+  fd.setNameFilter("Portable Network Graphic (*.png);;JPEG (*.jpg);;Windows Bitmap (*.bmp);;Portable Pixmap (*.ppm);;X11 Bitmap (*.xbm);;X11 Pixmap (*.xpm)");
+
+  if (fd.exec()) {
+    QString fn = fd.selectedFiles().at(0);
+    QString selected_ext = fd.selectedNameFilter().mid(fd.selectedNameFilter().indexOf(QRegExp("\\*.[a-z][a-z][a-z]")) + 1, 4);
+    if (!fn.endsWith(selected_ext,  Qt::CaseInsensitive)) {
+      fn += selected_ext;
+    }
+
+    renderer.start_render(context(), viewer->seq.get(), 1, fn);
+  }
+}
+
+void ViewerWidget::queue_repaint() {
+  update();
+}
+
+void ViewerWidget::fullscreen_menu_action(QAction *action) {
+  if (action->data().isNull()) {
+    window->hide();
+  } else {
+    set_fullscreen(action->data().toInt());
+  }
+}
+
+void ViewerWidget::set_fit_zoom() {
+  container->fit = true;
+  container->adjust();
+}
+
+void ViewerWidget::set_custom_zoom() {
+  bool ok;
+  double d = QInputDialog::getDouble(this,
+                                     tr("Viewer Zoom"),
+                                     tr("Set Custom Zoom Value:"),
+                                     container->zoom*100, 0, 2147483647, 2, &ok);
+  if (ok) {
+    container->fit = false;
+    container->zoom = d*0.01;
+    container->adjust();
+  }
+}
+
+void ViewerWidget::set_menu_zoom(QAction* action) {
+  const QVariant& data = action->data();
+  if (!data.isNull()) {
+    container->fit = false;
+    container->zoom = data.toDouble();
+    container->adjust();
+  }
+}
+
+void ViewerWidget::retry() {
+  update();
+}
+
+void ViewerWidget::initializeGL() {
+  context()->functions()->initializeOpenGLFunctions();
+
+  connect(context(), SIGNAL(aboutToBeDestroyed()), this, SLOT(context_destroy()), Qt::DirectConnection);
+
+  pipeline_ = olive::shader::GetPipeline();
+
+  vao_.create();
+
+  title_safe_area_buffer_.create();
+  title_safe_area_buffer_.bind();
+  title_safe_area_buffer_.allocate(nullptr, kTitleActionSafeVertexSize * sizeof(GLfloat));
+  title_safe_area_buffer_.release();
+
+  gizmo_buffer_.create();
+}
+
+void ViewerWidget::frame_update() {
+  if (viewer->seq != nullptr) {
+    // send context to other thread for drawing
+    if (waveform) {
+      update();
+    } else {
+      doneCurrent();
+      renderer.start_render(context(), viewer->seq.get(), viewer->get_playback_speed());
+    }
+
+    // render the audio
+    olive::rendering::compose_audio(viewer, viewer->seq.get(), viewer->get_playback_speed(), false);
+  }
+}
+
+RenderThread *ViewerWidget::get_renderer() {
+  return &renderer;
+}
+
+void ViewerWidget::set_scroll(double x, double y) {
+  x_scroll = x;
+  y_scroll = y;
+  update();
+}
+
+void ViewerWidget::seek_from_click(int x) {
+  viewer->seek(getFrameFromScreenPoint(waveform_zoom, x+waveform_scroll));
+}
+
+QMatrix4x4 ViewerWidget::get_matrix()
+{
+  QMatrix4x4 matrix;
+
+  double zoom_factor = container->zoom/(double(width())/double(viewer->seq->width));
+
+  if (zoom_factor > 1.0) {
+    double zoom_size = (zoom_factor*2.0) - 2.0;
+
+    matrix.translate((-(x_scroll-0.5))*zoom_size, (y_scroll-0.5)*zoom_size);
+    matrix.scale(zoom_factor);
+  }
+
+  return matrix;
+}
+
+void ViewerWidget::context_destroy() {
+  makeCurrent();
+
+  renderer.delete_ctx();
+
+  title_safe_area_buffer_.destroy();
+
+  if (gizmo_buffer_.isCreated()) {
+    gizmo_buffer_.destroy();
+  }
+
+  vao_.destroy();
+
+  pipeline_ = nullptr;
+
+  doneCurrent();
+}
+
+EffectGizmo* ViewerWidget::get_gizmo_from_mouse(int x, int y) {
+  if (gizmos != nullptr) {
+    double multiplier = double(viewer->seq->width) / double(width());
+    QPoint mouse_pos(qRound(x*multiplier), qRound((height()-y)*multiplier));
+    int dot_size = 2 * qRound(GIZMO_DOT_SIZE * multiplier);
+    int target_size = 2 * qRound(GIZMO_TARGET_SIZE * multiplier);
+    for (int i=0;i<gizmos->gizmo_count();i++) {
+      EffectGizmo* g = gizmos->gizmo(i);
+
+      switch (g->get_type()) {
+      case GIZMO_TYPE_DOT:
+        if (mouse_pos.x() > g->screen_pos[0].x() - dot_size
+            && mouse_pos.y() > g->screen_pos[0].y() - dot_size
+            && mouse_pos.x() < g->screen_pos[0].x() + dot_size
+            && mouse_pos.y() < g->screen_pos[0].y() + dot_size) {
+          return g;
+        }
+        break;
+      case GIZMO_TYPE_POLY:
+        if (QPolygon(g->screen_pos).containsPoint(mouse_pos, Qt::OddEvenFill)) {
+          return g;
+        }
+        break;
+      case GIZMO_TYPE_TARGET:
+        if (mouse_pos.x() > g->screen_pos[0].x() - target_size
+            && mouse_pos.y() > g->screen_pos[0].y() - target_size
+            && mouse_pos.x() < g->screen_pos[0].x() + target_size
+            && mouse_pos.y() < g->screen_pos[0].y() + target_size) {
+          return g;
+        }
+        break;
+      }
+    }
+  }
+  return nullptr;
+}
+
+void ViewerWidget::move_gizmos(QMouseEvent *event, bool done) {
+  if (selected_gizmo != nullptr) {
+    double multiplier = double(viewer->seq->width) / double(width());
+
+    int x_movement = qRound((event->pos().x() - drag_start_x)*multiplier);
+    int y_movement = qRound((event->pos().y() - drag_start_y)*multiplier);
+
+    gizmos->gizmo_move(selected_gizmo,
+                       x_movement,
+                       y_movement,
+                       get_timecode(gizmos->parent_clip,
+                                    gizmos->parent_clip->track()->sequence()->playhead),
+                       done);
+
+    gizmo_x_mvmt += x_movement;
+    gizmo_y_mvmt += y_movement;
+
+    drag_start_x = event->pos().x();
+    drag_start_y = event->pos().y();
+  }
+}
+
+void ViewerWidget::mousePressEvent(QMouseEvent* event) {
+  if (waveform) {
+    seek_from_click(event->x());
+  } else if (event->buttons() & Qt::MiddleButton || olive::timeline::current_tool == olive::timeline::TIMELINE_TOOL_HAND) {
+    container->dragScrollPress(event->pos()*container->zoom);
+  } else if (event->buttons() & Qt::LeftButton) {
+    drag_start_x = event->pos().x();
+    drag_start_y = event->pos().y();
+
+    gizmo_x_mvmt = 0;
+    gizmo_y_mvmt = 0;
+
+    selected_gizmo = get_gizmo_from_mouse(event->pos().x(), event->pos().y());
+  }
+  dragging = true;
+}
+
+void ViewerWidget::mouseMoveEvent(QMouseEvent* event) {
+  unsetCursor();
+  if (olive::timeline::current_tool == olive::timeline::TIMELINE_TOOL_HAND) {
+    setCursor(Qt::OpenHandCursor);
+  }
+  if (dragging) {
+    if (waveform) {
+      seek_from_click(event->x());
+    } else if (event->buttons() & Qt::MiddleButton || olive::timeline::current_tool == olive::timeline::TIMELINE_TOOL_HAND) {
+      container->dragScrollMove(event->pos()*container->zoom);
+    } else if (event->buttons() & Qt::LeftButton) {
+      if (gizmos == nullptr) {
+        viewer->initiate_drag(olive::timeline::kImportBoth);
+        dragging = false;
+      } else {
+        move_gizmos(event, false);
+      }
+    }
+  } else {
+    EffectGizmo* g = get_gizmo_from_mouse(event->pos().x(), event->pos().y());
+    if (g != nullptr) {
+      if (g->get_cursor() > -1) {
+        setCursor(static_cast<enum Qt::CursorShape>(g->get_cursor()));
+      }
+    }
+  }
+}
+
+void ViewerWidget::mouseReleaseEvent(QMouseEvent *event) {
+  if (dragging
+      && gizmos != nullptr
+      && event->button() == Qt::LeftButton
+      && olive::timeline::current_tool != olive::timeline::TIMELINE_TOOL_HAND) {
+    move_gizmos(event, true);
+  }
+  dragging = false;
+}
+
+void ViewerWidget::wheelEvent(QWheelEvent *event) {
+  container->parseWheelEvent(event);
+}
+
+void ViewerWidget::close_window() {
+  window->hide();
+}
+
+void ViewerWidget::wait_until_render_is_paused()
+{
+  renderer.wait_until_paused();
+}
+
+void ViewerWidget::draw_waveform_func() {
+  QPainter p(this);
+  if (viewer->seq->using_workarea) {
+    int in_x = getScreenPointFromFrame(waveform_zoom, viewer->seq->workarea_in) - waveform_scroll;
+    int out_x = getScreenPointFromFrame(waveform_zoom, viewer->seq->workarea_out) - waveform_scroll;
+
+    p.fillRect(QRect(in_x, 0, out_x - in_x, height()), QColor(255, 255, 255, 64));
+    p.setPen(Qt::white);
+    p.drawLine(in_x, 0, in_x, height());
+    p.drawLine(out_x, 0, out_x, height());
+  }
+  QRect wr = rect();
+  wr.setX(wr.x() - waveform_scroll);
+
+  p.setPen(Qt::green);
+  olive::ui::DrawWaveform(waveform_clip.get(), waveform_ms, waveform_clip->timeline_out(), &p, wr, waveform_scroll, width()+waveform_scroll, waveform_zoom);
+  p.setPen(Qt::red);
+  int playhead_x = getScreenPointFromFrame(waveform_zoom, viewer->seq->playhead) - waveform_scroll;
+  p.drawLine(playhead_x, 0, playhead_x, height());
+}
+
+void ViewerWidget::draw_title_safe_area() {
+  QOpenGLFunctions* func = context()->functions();
+
+  pipeline_->bind();
+
+
+  float ar = float(width()) / float(height());
+
+  float horizontal_cross_size = 0.05f / ar;
+
+  // Set matrix to 0.0 -> 1.0 on both axes
+  QMatrix4x4 matrix;
+  matrix.ortho(0.0f, 1.0f, 0.0f, 1.0f, -1.0f, 1.0f);
+
+  // adjust the horizontal center cross by the aspect ratio to appear "square"
+  if (olive::config.use_custom_title_safe_ratio && olive::config.custom_title_safe_ratio > 0) {
+    if (ar > olive::config.custom_title_safe_ratio) {
+      matrix.translate(((ar - olive::config.custom_title_safe_ratio) / 2.0) / ar, 0.0f);
+      matrix.scale(olive::config.custom_title_safe_ratio / ar, 1.0f);
+    } else {
+      matrix.translate(0.0f, (((olive::config.custom_title_safe_ratio - ar) / 2.0) / olive::config.custom_title_safe_ratio));
+      matrix.scale(1.0f, ar / olive::config.custom_title_safe_ratio);
+    }
+
+    horizontal_cross_size *= ar/olive::config.custom_title_safe_ratio;
+  }
+
+  float adjusted_cross_x1 = 0.5f - horizontal_cross_size;
+  float adjusted_cross_x2 = 0.5f + horizontal_cross_size;
+
+  pipeline_->setUniformValue("mvp_matrix", matrix);
+  pipeline_->setUniformValue("color_only", true);
+  pipeline_->setUniformValue("color_only_color", QColor(192, 192, 192, 255));
+
+
+
+  GLfloat vertices[] = {
+    // action safe lines
+    0.05f, 0.05f, 0.0f,
+    0.95f, 0.05f, 0.0f,
+
+    0.95f, 0.05f, 0.0f,
+    0.95f, 0.95f, 0.0f,
+
+    0.95f, 0.95f, 0.0f,
+    0.05f, 0.95f, 0.0f,
+
+    0.05f, 0.95f, 0.0f,
+    0.05f, 0.05f, 0.0f,
+
+    // title safe lines
+    0.1f, 0.1f, 0.0f,
+    0.9f, 0.1f, 0.0f,
+
+    0.9f, 0.1f, 0.0f,
+    0.9f, 0.9f, 0.0f,
+
+    0.9f, 0.9f, 0.0f,
+    0.1f, 0.9f, 0.0f,
+
+    0.1f, 0.9f, 0.0f,
+    0.1f, 0.1f, 0.0f,
+
+    // side-center markers
+    0.05f, 0.5f, 0.0f,
+    0.125f, 0.5f, 0.0f,
+
+    0.95f, 0.5f, 0.0f,
+    0.875f, 0.5f, 0.0f,
+
+    0.5f, 0.05f, 0.0f,
+    0.5f, 0.125f, 0.0f,
+
+    0.5f, 0.95f, 0.0f,
+    0.5f, 0.875f, 0.0f,
+
+    // horizontal center cross marker
+    adjusted_cross_x1, 0.5f, 0.0f,
+    adjusted_cross_x2, 0.5f, 0.0f,
+
+    // vertical center cross marker
+    0.5f, 0.45f, 0.0f,
+    0.5f, 0.55f, 0.0f
+  };
+
+  vao_.bind();
+
+  title_safe_area_buffer_.bind();
+  title_safe_area_buffer_.write(0, vertices, kTitleActionSafeVertexSize * sizeof(GLfloat));
+
+  GLuint vertex_location = pipeline_->attributeLocation("a_position");
+  func->glEnableVertexAttribArray(vertex_location);
+  func->glVertexAttribPointer(vertex_location, 3, GL_FLOAT, GL_FALSE, 0, 0);
+
+  func->glDrawArrays(GL_LINES, 0, 28);
+
+  pipeline_->setUniformValue("color_only", false);
+
+  title_safe_area_buffer_.release();
+
+  vao_.release();
+
+  pipeline_->release();
+
+}
+
+void ViewerWidget::draw_gizmos() {
+  QOpenGLFunctions* func = context()->functions();
+
+  pipeline_->bind();
+
+  double zoom_factor = container->zoom/(double(width())/double(viewer->seq->width));
+
+  QMatrix4x4 matrix;
+  matrix.ortho(0, viewer->seq->width, 0, viewer->seq->height, -1, 1);
+  matrix.scale(zoom_factor, zoom_factor);
+  matrix.translate(-(viewer->seq->width-(width()/container->zoom))*x_scroll,
+                   -((viewer->seq->height-(height()/container->zoom))*(1.0-y_scroll)));
+
+  // Set transformation matrix
+  pipeline_->setUniformValue("mvp_matrix", matrix);
+
+  // Set pipeline shader to draw full white
+  pipeline_->setUniformValue("color_only", true);
+  pipeline_->setUniformValue("color_only_color", QColor(255, 255, 255, 255));
+
+  // Set up constants for gizmo sizes
+  float size_diff = float(viewer->seq->width) / float(width());
+  float dot_size = GIZMO_DOT_SIZE * size_diff;
+  float target_size = GIZMO_TARGET_SIZE * size_diff;
+
+  QVector<GLfloat> vertices;
+
+  for (int j=0;j<gizmos->gizmo_count();j++) {
+
+    EffectGizmo* g = gizmos->gizmo(j);
+
+    switch (g->get_type()) {
+    case GIZMO_TYPE_DOT:
+
+      // Draw standard square dot
+
+      vertices.append(g->screen_pos[0].x()-dot_size);
+      vertices.append(g->screen_pos[0].y()-dot_size);
+      vertices.append(0.0f);
+
+      vertices.append(g->screen_pos[0].x()+dot_size);
+      vertices.append(g->screen_pos[0].y()-dot_size);
+      vertices.append(0.0f);
+
+      vertices.append(g->screen_pos[0].x()+dot_size);
+      vertices.append(g->screen_pos[0].y()+dot_size);
+      vertices.append(0.0f);
+
+      vertices.append(g->screen_pos[0].x()-dot_size);
+      vertices.append(g->screen_pos[0].y()+dot_size);
+      vertices.append(0.0f);
+
+      break;
+    case GIZMO_TYPE_POLY:
+
+      // Draw an arbitrary polygon with lines
+
+      for (int k=1;k<g->get_point_count();k++) {
+
+        vertices.append(g->screen_pos[k-1].x());
+        vertices.append(g->screen_pos[k-1].y());
+        vertices.append(0.0f);
+
+        vertices.append(g->screen_pos[k].x());
+        vertices.append(g->screen_pos[k].y());
+        vertices.append(0.0f);
+
+      }
+
+      vertices.append(g->screen_pos[g->get_point_count()-1].x());
+      vertices.append(g->screen_pos[g->get_point_count()-1].y());
+      vertices.append(0.0f);
+
+      vertices.append(g->screen_pos[0].x());
+      vertices.append(g->screen_pos[0].y());
+      vertices.append(0.0f);
+
+      break;
+    case GIZMO_TYPE_TARGET:
+
+      // Draw "target" gizmo (square with two lines through the middle)
+
+      vertices.append(g->screen_pos[0].x()-target_size);
+      vertices.append(g->screen_pos[0].y()-target_size);
+      vertices.append(0.0f);
+
+      vertices.append(g->screen_pos[0].x()+target_size);
+      vertices.append(g->screen_pos[0].y()-target_size);
+      vertices.append(0.0f);
+
+      vertices.append(g->screen_pos[0].x()+target_size);
+      vertices.append(g->screen_pos[0].y()-target_size);
+      vertices.append(0.0f);
+
+      vertices.append(g->screen_pos[0].x()+target_size);
+      vertices.append(g->screen_pos[0].y()+target_size);
+      vertices.append(0.0f);
+
+      vertices.append(g->screen_pos[0].x()+target_size);
+      vertices.append(g->screen_pos[0].y()+target_size);
+      vertices.append(0.0f);
+
+      vertices.append(g->screen_pos[0].x()-target_size);
+      vertices.append(g->screen_pos[0].y()+target_size);
+      vertices.append(0.0f);
+
+      vertices.append(g->screen_pos[0].x()-target_size);
+      vertices.append(g->screen_pos[0].y()+target_size);
+      vertices.append(0.0f);
+
+      vertices.append(g->screen_pos[0].x()-target_size);
+      vertices.append(g->screen_pos[0].y()-target_size);
+      vertices.append(0.0f);
+
+
+
+      vertices.append(g->screen_pos[0].x()-target_size);
+      vertices.append(g->screen_pos[0].y());
+      vertices.append(0.0f);
+
+      vertices.append(g->screen_pos[0].x()+target_size);
+      vertices.append(g->screen_pos[0].y());
+      vertices.append(0.0f);
+
+      vertices.append(g->screen_pos[0].x());
+      vertices.append(g->screen_pos[0].y()-target_size);
+      vertices.append(0.0f);
+
+      vertices.append(g->screen_pos[0].x());
+      vertices.append(g->screen_pos[0].y()+target_size);
+      vertices.append(0.0f);
+
+      break;
+    }
+  }
+
+  vao_.bind();
+
+  // The gizmo buffer may have been destroyed or not created yet, ensure it's created here
+  if (!gizmo_buffer_.isCreated() && !gizmo_buffer_.create()) {
+    return;
+  }
+
+  gizmo_buffer_.bind();
+
+  // Get the total byte size of the vertex array
+  int gizmo_buffer_desired_size = vertices.size() * sizeof(GLfloat);
+
+  // Determine if the gizmo count has changed, and if so reallocate the buffer
+  if (gizmo_buffer_.size() != gizmo_buffer_desired_size) {
+    gizmo_buffer_.allocate(vertices.constData(), gizmo_buffer_desired_size);
+  } else {
+    gizmo_buffer_.write(0, vertices.constData(), gizmo_buffer_desired_size);
+  }
+
+
+  GLuint vertex_location = pipeline_->attributeLocation("a_position");
+  func->glEnableVertexAttribArray(vertex_location);
+  func->glVertexAttribPointer(vertex_location, 3, GL_FLOAT, GL_FALSE, 0, 0);
+
+  gizmo_buffer_.release();
+
+  func->glDrawArrays(GL_LINES, 0, vertices.size() / 3);
+
+  pipeline_->setUniformValue("color_only", false);
+
+  vao_.release();
+
+  pipeline_->release();
+
+}
+
+void ViewerWidget::paintGL() {
+  if (waveform) {
+    draw_waveform_func();
+  } else {
+    const GLuint tex = renderer.get_texture();
+    QMutex* tex_lock = renderer.get_texture_mutex();
+
+    tex_lock->lock();
+
+    QOpenGLFunctions* f = context()->functions();
+
+    makeCurrent();
+
+    // clear to solid black
+    f->glClearColor(0.0, 0.0, 0.0, 0.0);
+    f->glClear(GL_COLOR_BUFFER_BIT);
+
+
+    // draw texture from render thread
+
+    f->glViewport(0, 0, width(), height());
+
+    f->glBindTexture(GL_TEXTURE_2D, tex);
+
+    olive::rendering::Blit(pipeline_.get(), true, get_matrix());
+
+    f->glBindTexture(GL_TEXTURE_2D, 0);
+
+    // draw title/action safe area
+    if (olive::config.show_title_safe_area) {
+      draw_title_safe_area();
+    }
+
+    gizmos = renderer.gizmos;
+    if (gizmos != nullptr) {
+      draw_gizmos();
+    }
+
+    if (window->isVisible()) {
+      window->set_texture(tex, double(viewer->seq->width)/double(viewer->seq->height), tex_lock);
+    }
+
+    tex_lock->unlock();
+
+    if (renderer.did_texture_fail() && !viewer->playing) {
+      doneCurrent();
+      renderer.start_render(context(), viewer->seq.get(), viewer->get_playback_speed());
+    }
+  }
+}