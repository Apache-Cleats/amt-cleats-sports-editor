--- conflicted
+++ resolved
@@ -1,77 +1,62 @@
-/***
-
-  Olive - Non-Linear Video Editor
-  Copyright (C) 2019  Olive Team
-
-  This program is free software: you can redistribute it and/or modify
-  it under the terms of the GNU General Public License as published by
-  the Free Software Foundation, either version 3 of the License, or
-  (at your option) any later version.
-
-  This program is distributed in the hope that it will be useful,
-  but WITHOUT ANY WARRANTY; without even the implied warranty of
-  MERCHANTABILITY or FITNESS FOR A PARTICULAR PURPOSE.  See the
-  GNU General Public License for more details.
-
-  You should have received a copy of the GNU General Public License
-  along with this program.  If not, see <http://www.gnu.org/licenses/>.
-
-***/
-
-#ifndef VIEWERWINDOW_H
-#define VIEWERWINDOW_H
-
-#include <QOpenGLWidget>
-#include <QTimer>
-#include <QMutex>
-
-#include "rendering/qopenglshaderprogramptr.h"
-
-class ViewerWindow : public QOpenGLWidget {
-  Q_OBJECT
-public:
-  ViewerWindow(QWidget *parent);
-  void set_texture(GLuint t, double iar, QMutex *imutex);
-protected:
-<<<<<<< HEAD
-=======
-  virtual void showEvent(QShowEvent*) override;
->>>>>>> a3c1342f
-  virtual void keyPressEvent(QKeyEvent*) override;
-  virtual void mousePressEvent(QMouseEvent*) override;
-  virtual void mouseMoveEvent(QMouseEvent*) override;
-
-<<<<<<< HEAD
-  virtual void initializeGL() override;
-  virtual void paintGL() override;
-private:
-  GLuint texture_;
-  double ar_;
-  QMutex* mutex_;
-  QOpenGLShaderProgramPtr pipeline_;
-
-  // exit full screen message
-  QTimer fullscreen_msg_timer_;
-  bool show_fullscreen_msg_;
-  QRect fullscreen_msg_rect_;
-=======
-  virtual void paintGL() override;
-private:
-  GLuint texture;
-  double ar;
-  QMutex* mutex;
-
-  // shortcuts
-  void shortcut_copier(QVector<QShortcut*>& shortcuts, QMenu* menu);
-  QVector<QShortcut*> shortcuts_;
-
-  // exit full screen message
-  QTimer fullscreen_msg_timer;
-  bool show_fullscreen_msg;
-  QRect fullscreen_msg_rect;
->>>>>>> a3c1342f
-private slots:
-  void fullscreen_msg_timeout();
-};
-
-#endif // VIEWERWINDOW_H
+/***
+
+  Olive - Non-Linear Video Editor
+  Copyright (C) 2019  Olive Team
+
+  This program is free software: you can redistribute it and/or modify
+  it under the terms of the GNU General Public License as published by
+  the Free Software Foundation, either version 3 of the License, or
+  (at your option) any later version.
+
+  This program is distributed in the hope that it will be useful,
+  but WITHOUT ANY WARRANTY; without even the implied warranty of
+  MERCHANTABILITY or FITNESS FOR A PARTICULAR PURPOSE.  See the
+  GNU General Public License for more details.
+
+  You should have received a copy of the GNU General Public License
+  along with this program.  If not, see <http://www.gnu.org/licenses/>.
+
+***/
+
+#ifndef VIEWERWINDOW_H
+#define VIEWERWINDOW_H
+
+#include <QOpenGLWidget>
+#include <QTimer>
+#include <QMutex>
+#include <QMenu>
+
+#include "rendering/qopenglshaderprogramptr.h"
+
+class ViewerWindow : public QOpenGLWidget {
+  Q_OBJECT
+public:
+  ViewerWindow(QWidget *parent);
+  void set_texture(GLuint t, double iar, QMutex *imutex);
+protected:
+  virtual void showEvent(QShowEvent*) override;
+  virtual void keyPressEvent(QKeyEvent*) override;
+  virtual void mousePressEvent(QMouseEvent*) override;
+  virtual void mouseMoveEvent(QMouseEvent*) override;
+
+  virtual void initializeGL() override;
+  virtual void paintGL() override;
+private:
+  GLuint texture_;
+  double ar_;
+  QMutex* mutex_;
+  QOpenGLShaderProgramPtr pipeline_;
+
+  // shortcuts
+  void shortcut_copier(QVector<QShortcut*>& shortcuts, QMenu* menu);
+  QVector<QShortcut*> shortcuts_;
+
+  // exit full screen message
+  QTimer fullscreen_msg_timer_;
+  bool show_fullscreen_msg_;
+  QRect fullscreen_msg_rect_;
+private slots:
+  void fullscreen_msg_timeout();
+};
+
+#endif // VIEWERWINDOW_H